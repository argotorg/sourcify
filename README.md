--- conflicted
+++ resolved
@@ -293,7 +293,6 @@
 In order to fetch from the staging repository, replace https://repo.sourcify.dev with https://repo.staging.sourcify.dev.
 
 # Supported Networks
-<<<<<<< HEAD
 
 - Ethereum Mainnet
 - Ropsten
@@ -315,29 +314,7 @@
 - Arbitrum Testnet Rinkeby
 - Ubiq
 - OneLedger Testnet Frankenstein
-=======
-  + Ethereum Mainnet
-  + Ropsten
-  + Rinkeby
-  + Kovan
-  + Goerli
-  + xDai
-  + POA Network Sokol
-  + Polygon (previously Matic)
-  + Mumbai Testnet (Polygon/Matic)
-  + Binance Smart Chain Mainnet (monitoring temporarily suspended)
-  + Binance Smart Chain Testnet (monitoring temporarily suspended)
-  + Celo Mainnet
-  + Celo Alfajores Testnet
-  + Celo Baklava Testnet
-  + Avalanche Mainnet
-  + Avalanche Fuji Testnet
-  + Arbitrum Mainnet
-  + Arbitrum Testnet Rinkeby
-  + Ubiq
-  + OneLedger Testnet Frankenstein
-  + Syscoin Tanenbaum Testnet
->>>>>>> 1ed42c7b
+- Syscoin Tanenbaum Testnet
 
 ## Adding a new chain
 
