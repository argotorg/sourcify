{
  "compilerOptions": {
    "allowJs": true,
    "target": "es6",
    "sourceMap": true,
    "esModuleInterop": true,
    "strict": true,
    "declaration": true,
    "outDir": "build",
    "strictNullChecks": false,
    "moduleResolution": "node",
<<<<<<< HEAD
    "module": "es6"
=======
    "module": "es6",
    "typeRoots": [
      "./types",
      "./node_modules/@types"
    ]
>>>>>>> e21f7004
  },
  "include": [
    "./src"
  ]
}<|MERGE_RESOLUTION|>--- conflicted
+++ resolved
@@ -9,15 +9,11 @@
     "outDir": "build",
     "strictNullChecks": false,
     "moduleResolution": "node",
-<<<<<<< HEAD
-    "module": "es6"
-=======
     "module": "es6",
     "typeRoots": [
       "./types",
       "./node_modules/@types"
     ]
->>>>>>> e21f7004
   },
   "include": [
     "./src"
