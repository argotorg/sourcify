import * as dotenv from 'dotenv';
import path from 'path';

dotenv.config({ path: path.resolve(__dirname, "..", "..", "..", "environments/.env") });

const ETHERSCAN_REGEX = (/at txn\s+<a href='\/tx\/(.*?)'/).source; // save as string to be able to return the txRegex in /chains response. If stored as RegExp returns {}
const ETHERSCAN_SUFFIX = "address/${ADDRESS}";
const BLOCKSCOUT_REGEX = "transaction_hash_link\" href=\"${BLOCKSCOUT_PREFIX}/tx/(.*?)\"";
const BLOCKSCOUT_SUFFIX = "address/${ADDRESS}/transactions";
const TELOS_SUFFIX = "v2/evm/get_contract?contract=${ADDRESS}";
const METER_SUFFIX="api/accounts/${ADDRESS}"

type ChainGroup = "eth" | "polygon" | "arb" | "opt";

function buildAlchemyURL(chainName: string, chainGroup: ChainGroup, useOwn=false) {
    if (useOwn) {
        const port = process.env[`NODE_PORT_${chainName.toUpperCase()}`];
        const url = `${process.env.NODE_ADDRESS}:${port}`;
        return url;
    }

    const id = process.env["ALCHEMY_ID"];
    const domain = {
        eth: "alchemyapi.io",
        polygon: "g.alchemy.com",
        arb: "g.alchemy.com",
        opt: "g.alchemy.com"
    }[chainGroup];
    return `https://${chainGroup}-${chainName}.${domain}/v2/${id}`;
}
// replaces INFURA_API_KEY in https://networkname.infura.io/v3/{INFURA_API_KEY}
function replaceInfuraID(infuraURL: string) {
    return infuraURL.replace("{INFURA_API_KEY}", process.env.INFURA_ID)
}
function getBlockscoutRegex(blockscoutPrefix="") {
    return BLOCKSCOUT_REGEX.replace("${BLOCKSCOUT_PREFIX}", blockscoutPrefix);
}

export default {
    "1": {
        "supported": true,
        "monitored": true,
        "contractFetchAddress": "https://etherscan.io/" + ETHERSCAN_SUFFIX,
        "rpc": [
            buildAlchemyURL("mainnet", "eth", true),
            buildAlchemyURL("mainnet", "eth")
        ],
        "txRegex": ETHERSCAN_REGEX,
    },
    "3": {
        "supported": true,
        "monitored": true,
        "contractFetchAddress": "https://ropsten.etherscan.io/" + ETHERSCAN_SUFFIX,
        "rpc": [
            buildAlchemyURL("ropsten", "eth", true),
            buildAlchemyURL("ropsten", "eth")
        ],
        "txRegex": ETHERSCAN_REGEX,
    },
    "4": {
        "supported": true,
        "monitored": true,
        "contractFetchAddress": "https://rinkeby.etherscan.io/" + ETHERSCAN_SUFFIX,
        "rpc": [
            buildAlchemyURL("rinkeby", "eth", true),
            buildAlchemyURL("rinkeby", "eth")
        ],
        "txRegex": ETHERSCAN_REGEX,
    },
    "5": {
        "supported": true,
        "monitored": true,
        "contractFetchAddress": "https://goerli.etherscan.io/" + ETHERSCAN_SUFFIX,
        "rpc": [
            buildAlchemyURL("goerli", "eth", true),
            buildAlchemyURL("goerli", "eth")
        ],
        "txRegex": ETHERSCAN_REGEX,
    },
    "42": {
        "supported": true,
        "monitored": true,
        "contractFetchAddress": "https://kovan.etherscan.io/" + ETHERSCAN_SUFFIX,
        "rpc": [
            buildAlchemyURL("kovan", "eth")
        ],
        "txRegex": ETHERSCAN_REGEX,
    },
    "11155111": { // Ethereum Sepolia Testnet
        "supported": true,
        "monitored": true,
        "rpc": [
            buildAlchemyURL("sepolia", "eth", true),
        ]
    },
    "56": {
        "supported": true,
        "monitored": false,
        "contractFetchAddress": "https://bscscan.com/" + ETHERSCAN_SUFFIX,
        "txRegex": ETHERSCAN_REGEX
    },
    "77": {
        "supported": true,
        "monitored": true,
        "contractFetchAddress": "https://blockscout.com/poa/sokol/" + BLOCKSCOUT_SUFFIX,
        "txRegex": getBlockscoutRegex("/poa/sokol")
    },
    "82": {
        "supported": true,
        "monitored": false,
        "contractFetchAddress": "https://api.meter.io:8000/" + METER_SUFFIX,
    },
    "83":{
        "supported":true,
        "monitored":false,
        "contractFetchAddress":"https://api.meter.io:4000/" + METER_SUFFIX,
    },
    "97": {
        "supported": true,
        "monitored": false,
        "contractFetchAddress": "https://testnet.bscscan.com/" + ETHERSCAN_SUFFIX,
        "txRegex": ETHERSCAN_REGEX
    },
    "100": {
        "supported": true,
        "monitored": true,
        "contractFetchAddress": "https://blockscout.com/xdai/mainnet/" + BLOCKSCOUT_SUFFIX,
        "txRegex": getBlockscoutRegex("/xdai/mainnet")
    },
    "137": {
        "supported": true,
        "monitored": true,
        "contractFetchAddress": "https://polygonscan.com/" + ETHERSCAN_SUFFIX,
        "rpc": [
            buildAlchemyURL("mainnet", "polygon")
        ],
        "txRegex": ETHERSCAN_REGEX
    },
    "42220": {
        "supported": true,
        "monitored": false,
        "contractFetchAddress": "https://explorer.celo.org/" + BLOCKSCOUT_SUFFIX,
        "txRegex": getBlockscoutRegex()
    },
    "44787": {
        "supported": true,
        "monitored": false,
        "contractFetchAddress": "https://alfajores-blockscout.celo-testnet.org/" + BLOCKSCOUT_SUFFIX,
        "txRegex": getBlockscoutRegex()
    },
    "62320": {
        "supported": true,
        "monitored": false,
        "contractFetchAddress": "https://baklava-blockscout.celo-testnet.org/" + BLOCKSCOUT_SUFFIX,
        "txRegex": getBlockscoutRegex()
    },
    "80001": {
        "supported": true,
        "monitored": true,
        "contractFetchAddress": "https://mumbai.polygonscan.com/" + ETHERSCAN_SUFFIX,
        "rpc": [
            buildAlchemyURL("mumbai", "polygon")
        ],
        "txRegex": ETHERSCAN_REGEX
    },
    "421611": {
        "supported": true,
        "monitored": true,
        "graphQLFetchAddress": "https://rinkeby-indexer.arbitrum.io/graphql",
        "rpc": [
            buildAlchemyURL("rinkeby", "arb")
        ],
    },
    "42161": {
        "supported": true,
        "monitored": true,
        "contractFetchAddress": "https://arbiscan.io/" + ETHERSCAN_SUFFIX,
        "txRegex": ETHERSCAN_REGEX,
        "rpc": [
            buildAlchemyURL("mainnet", "arb")
        ],
    },
    "43113": {
        "supported": true,
        "monitored": false,
        "contractFetchAddress": "https://testnet.snowtrace.io/" + ETHERSCAN_SUFFIX,
        "txRegex": ETHERSCAN_REGEX
    },
    "43114": {
        "supported": true,
        "monitored": false,
        "contractFetchAddress": "https://snowtrace.io/" + ETHERSCAN_SUFFIX,
        "txRegex": ETHERSCAN_REGEX
    },
    "57": {
        "supported": true,
        "monitored": false,
        "contractFetchAddress": "https://explorer.syscoin.org/" + BLOCKSCOUT_SUFFIX,
        "txRegex": getBlockscoutRegex()
    },
    "5700": {
        "supported": true,
        "monitored": false,
        "contractFetchAddress": "https://tanenbaum.io/" + BLOCKSCOUT_SUFFIX,
        "txRegex": getBlockscoutRegex()
    },
    "40": {
        "supported": true,
        "monitored": false,
        "contractFetchAddress": "https://mainnet.telos.net/" + TELOS_SUFFIX,
    },
    "41": {
        "supported": true,
        "monitored": false,
        "contractFetchAddress": "https://testnet.telos.net/" + TELOS_SUFFIX,
    },
    "8": {
        "supported": true,
        "monitored": false,
        "contractFetchAddress": "https://ubiqscan.io/" + ETHERSCAN_SUFFIX,
        "txRegex": ETHERSCAN_REGEX
    },
    "311752642": {
        "supported": true,
        "monitored": true,
        "contractFetchAddress": "https://mainnet-explorer.oneledger.network/" + BLOCKSCOUT_SUFFIX,
        "rpc": [
            "https://mainnet-rpc.oneledger.network"
        ],
        "txRegex": getBlockscoutRegex()
    },
    "4216137055": {
        "supported": true,
        "monitored": false,
        "contractFetchAddress": "https://frankenstein-explorer.oneledger.network/" + BLOCKSCOUT_SUFFIX,
        "txRegex": getBlockscoutRegex()
    },
    "10": {
        "supported": true,
        "monitored": true,
        "contractFetchAddress": "https://optimistic.etherscan.io/" + ETHERSCAN_SUFFIX,
        "txRegex": ETHERSCAN_REGEX,
        "rpc": [
            buildAlchemyURL("mainnet", "opt")
        ],
    },
    "69": {
        "supported": true,
        "monitored": true,
        "contractFetchAddress": "https://kovan-optimistic.etherscan.io/" + ETHERSCAN_SUFFIX,
        "txRegex": ETHERSCAN_REGEX,
        "rpc": [
            buildAlchemyURL("kovan", "opt")
        ],
    },
    "28": {
        "supported": true,
        "monitored": true,
        "contractFetchAddress": "https://blockexplorer.rinkeby.boba.network/" + BLOCKSCOUT_SUFFIX,
        "txRegex": getBlockscoutRegex()
    },
    "288": {
        "supported": true,
        "monitored": true,
        "contractFetchAddress": "https://blockexplorer.boba.network/" + BLOCKSCOUT_SUFFIX,
        "txRegex": getBlockscoutRegex()
    },
    "106": {
        "supported": true,
        "monitored": false,
        "contractFetchAddress": "https://evmexplorer.velas.com/" + BLOCKSCOUT_SUFFIX,
        "txRegex": getBlockscoutRegex()
    },
    "1313161554": {
        "supported": true,
        "monitored": false,
        "contractFetchAddress": "https://explorer.mainnet.aurora.dev/" + BLOCKSCOUT_SUFFIX,
        "txRegex": getBlockscoutRegex()
    },
    "1313161555": {
        "supported": true,
        "monitored": false,
        "contractFetchAddress": "https://explorer.testnet.aurora.dev/" + BLOCKSCOUT_SUFFIX,
        "txRegex": getBlockscoutRegex()
    },
    "1284": { // Moonbeam
        "supported": true,
        "monitored": false
    },
    "1285": { // Moonriver
        "supported": true,
        "monitored": false
    },
    "1287": { // Moonbase
        "supported": true,
        "monitored": false
    },
    "11297108109": { // Palm
        "supported": true,
        "monitored": false,
        "contractFetchAddress": "https://explorer.palm.io/" + BLOCKSCOUT_SUFFIX,
        "txRegex": getBlockscoutRegex(),
        "rpc": [replaceInfuraID("https://palm-mainnet.infura.io/v3/{INFURA_API_KEY}")]
    },
    "11297108099": { // Palm Testnet
        "supported": true,
        "monitored": false,
        "contractFetchAddress": "https://explorer.palm-uat.xyz/" + BLOCKSCOUT_SUFFIX,
        "txRegex": getBlockscoutRegex(),
        "rpc": [replaceInfuraID("https://palm-testnet.infura.io/v3/{INFURA_API_KEY}")]
    },
    "122": { // Fuse Mainnet
        "supported": true,
        "monitored": false,
        "contractFetchAddress": "https://explorer.fuse.io/" + BLOCKSCOUT_SUFFIX,
        "txRegex": getBlockscoutRegex()
    },
<<<<<<< HEAD
    "9000": { // Evmos testnet
        "supported": true,
        "monitored": false,
        "contractFetchAddress": "https://evm.evmos.dev/" + BLOCKSCOUT_SUFFIX,
        "txRegex": getBlockscoutRegex()
=======
    "43": { // Darwinia Pangolin Testnet
        "supported": true,
        "monitored": false,
    },
    "44": { // Darwinia Crab Mainnet
        "supported": true,
        "monitored": false,
>>>>>>> 0849acb4
    }
}<|MERGE_RESOLUTION|>--- conflicted
+++ resolved
@@ -315,20 +315,19 @@
         "contractFetchAddress": "https://explorer.fuse.io/" + BLOCKSCOUT_SUFFIX,
         "txRegex": getBlockscoutRegex()
     },
-<<<<<<< HEAD
+    "43": { // Darwinia Pangolin Testnet
+        "supported": true,
+        "monitored": false,
+    },
+    "44": { // Darwinia Crab Mainnet
+        "supported": true,
+        "monitored": false,
+    },
+
     "9000": { // Evmos testnet
         "supported": true,
         "monitored": false,
         "contractFetchAddress": "https://evm.evmos.dev/" + BLOCKSCOUT_SUFFIX,
         "txRegex": getBlockscoutRegex()
-=======
-    "43": { // Darwinia Pangolin Testnet
-        "supported": true,
-        "monitored": false,
-    },
-    "44": { // Darwinia Crab Mainnet
-        "supported": true,
-        "monitored": false,
->>>>>>> 0849acb4
     }
 }