--- conflicted
+++ resolved
@@ -95,17 +95,15 @@
             buildAlchemyURL("sepolia", "eth", true),
         ]
     },
-<<<<<<< HEAD
     "50": {
-        "supported": true,
-        "monitored": false,
-        "contractFetchAddress": "https://xdc.blocksscan.io/" + BLOCKSSCAN_SUFFIX,
-=======
+    "supported": true,
+    "monitored": false,
+    "contractFetchAddress": "https://xdc.blocksscan.io/" + BLOCKSSCAN_SUFFIX,
+    },
     "51": {
         "supported": true,
         "monitored": false,
         "contractFetchAddress": "https://apothem.blocksscan.io/" + BLOCKSSCAN_SUFFIX
->>>>>>> 2d6d8a92
     },
     "56": {
         "supported": true,
