import { ServerFixture } from "../helpers/ServerFixture";
import chai from "chai";
import chaiHttp from "chai-http";
import fs from "fs";
import path from "path";
import addContext from "mochawesome/addContext";
import { assertVerification } from "../helpers/assertions";
import testEtherscanContracts from "../helpers/etherscanInstanceContracts.json";
import type { SourcifyChain } from "@ethereum-sourcify/lib-sourcify";
import config from "config";
// @ts-ignore
config["session"].storeType = "memory";

type ChainApiResponse = Pick<
  SourcifyChain,
  "name" | "title" | "chainId" | "rpc" | "supported"
> & { etherscanAPI: string };

const TEST_TIME = process.env.TEST_TIME || "60000"; // 30 seconds
const CUSTOM_PORT = 5556;

// Extract the chainId from new chain support pull request, if exists
let newAddedChainIds: string[] = [];
if (process.env.NEW_CHAIN_ID) {
  newAddedChainIds = process.env.NEW_CHAIN_ID.split(",");
}
console.log("newAddedChainIds");
console.log(newAddedChainIds);

let anyTestsPass = false; // Fail when zero tests passing

chai.use(chaiHttp);

describe("Test Supported Chains", function () {
  console.log(
    `Set up tests timeout with ${Math.floor(parseInt(TEST_TIME) / 1000)} secs`,
  );
  this.timeout(TEST_TIME);
  const serverFixture = new ServerFixture({
    port: CUSTOM_PORT,
  });

  const testedChains = new Set(); // Track tested chains and make sure all "supported = true" chains are tested
  let supportedChains: ChainApiResponse[];
  before(async function () {
    chai
      .request(serverFixture.server.app)
      .get("/chains")
      .end((err, res) => {
        if (err !== null) {
          throw new Error("Cannot fetch supportedChains");
        }
        supportedChains = res.body.filter(
          (chain: ChainApiResponse) => chain.supported,
        );
      });
  });

  after(() => {
    if (!anyTestsPass && newAddedChainIds.length) {
      throw new Error(
        "There needs to be at least one passing test. Did you forget to add a test for your new chain with the id(s) " +
          newAddedChainIds.join(",") +
          "?",
      );
    }
  });
  // Taraxa Mainnet
  verifyContract(
    "0xDDb119FaD25d6320c62A205A8d74ae9895E822EA",
    "841",
    "Taraxa Mainnet",
    "shared/",
  );
  // Taraxa Testnet
  verifyContract(
    "0x98edEa58C0500287B973348ec315f3d26D0e189A",
    "842",
    "Taraxa Testnet",
    "shared/",
  );

  // Symplexia Smart Chain
  verifyContract(
    "0x968fd0BADc643B0A7b088f4b6aA2CE5FA65db622",
    "1149",
    "Symplexia Smart Chain",
    "shared/",
  );

  verifyContract(
    "0x801f3983c7baBF5E6ae192c84E1257844aDb4b4D",
    "1",
    "Ethereum Mainnet",
    "1",
  );

  // verifyContract(
  //   "0x1EFFEbE8B0bc20f2Dc504AA16dC76FF1AB2297A3",
  //   "4",
  //   "Rinkeby",
  //   "shared/"
  //
  // );

  // verifyContract(
  //   "0xc24381dB2a5932B5D1c424f567A95F9966834cE0",
  //   "5",
  //   "Goerli",
  //   "shared/"
  // );

  verifyContract(
    "0x7ecedB5ca848e695ee8aB33cce9Ad1E1fe7865F8",
    "17000",
    "Holesky",
    "shared/",
  );

  verifyContract(
    "0x8F78b9c92a68DdF719849a40702cFBfa4EB60dD0",
    "11155111",
    "Sepolia",
    "shared/",
  );

  verifyContract(
    "0x43C0A11653F57a96d1d3b6A5A6be453444558A5E",
    "369",
    "PulseChain",
    "shared/",
  );

  verifyContract(
    "0x7f185202a630F09e05b6C2b51618b4f6Af728c7B",
    "100",
    "xDai",
    "100",
  );

  // verifyContract(
  //   "0x2e4088DcA1aE2e098e322562ab1fEb83b3a303CD",
  //   "300",
  //   "Optimism on Gnosis",
  //   "shared/"
  //
  // );

  verifyContract(
    "0x8C3FA94eb5b07c9AF7dBFcC53ea3D2BF7FdF3617",
    "51",
    "XinFin Apothem Testnet",
    "shared/",
  );

  verifyContract(
    "0xED5405Ba038587c06979374f8a595F41F5841216",
    "56",
    "Binance Smart Chain Mainnet",
    "56/",
  );

  verifyContract(
    "0x8F78b9c92a68DdF719849a40702cFBfa4EB60dD0",
    "44787",
    "Celo Alfajores Testnet",
    "shared/",
  );

  verifyContract(
    "0xd46fd24ea21F04459407Fb0B518451e54d0b07a1",
    "97",
    "Binance Smart Chain Testnet",
    "shared/",
  );

  verifyContract(
    "0x9969150c2AA0140F5109Ae29A51FA109Fe1d1d9C",
    "137",
    "Polygon (Matic)",
    "137/",
  );

  // verifyContract(
  //   "0x5D40b45C202531d040e0CCD51C48554109197cD3",
  //   "80001",
  //   "Polygon Mumbai Testnet",
  //   "shared/"
  // );

  verifyContract(
    "0x03943C3ef00d92e130185CeBC0bcc435Def2cC94",
    "42220",
    "Celo Mainnet",
    "42220/",
  );

  verifyContract(
    "0xdd5FFA1DF887D5A42931a746BaAd62574501A5Aa",
    "62320",
    "Celo Baklava Testnet",
    "62320/",
  );

  verifyContract(
    "0x03943C3ef00d92e130185CeBC0bcc435Def2cC94",
    "43114",
    "Avalanche Mainnet",
    "42220/",
  );

  verifyContract(
    "0x35C671Ea8e4Fd1e922157D48EABD5ab6b8CC408E",
    "43113",
    "Avalanche Fuji Testnet",
    "shared/",
  );

  verifyContract(
    "0x8F78b9c92a68DdF719849a40702cFBfa4EB60dD0",
    "41",
    "Telos EVM Testnet",
    "shared/",
  );

  verifyContract(
    "0x059611daEdBA5Fe0875aC7c76d7cE47FfE5c39C5",
    "40",
    "Telos EVM Mainnet",
    "40/",
  );

  // verifyContract(
  //   "0x68107Fb54f5f29D8e0B3Ac44a99f4444D1F22a68",
  //   "77",
  //   "Sokol",
  //   "shared/"
  //
  // );

  verifyContract(
    "0x0e9b6C08Fe70Aac8fd08a74a076c2B1C9f7c7d14",
    "42161",
    "Arbitrum Mainnet",
    "42161/",
  );

  // verifyContract(
  //   "0xd46fd24ea21F04459407Fb0B518451e54d0b07a1",
  //   "421613",
  //   "Arbitrum Görli",
  //   "shared/"
  //
  // );

  verifyContract(
    "0xaBe8cf2Dacb0053C1ebd5881392BD17Ec2402a4F",
    "421614",
    "Arbitrum Sepolia",
    "shared/",
  );

  verifyContract(
    "0x34626f85F7Ff1B8546E3d0A2b3c84B9e0aA44dCF",
    "37714555429",
    "Xai Testnet",
    "shared/",
  );

  verifyContract(
    "0x46151F59ED4d2021E3946B1d8Ab75780A1FDA2c6",
    "660279",
    "Xai Mainnet",
    "shared/",
  );

  verifyContract(
    "0xA25b72DADEB96E166D1a225C61b54CA29C45EBD1",
    "8",
    "Ubiq",
    "8/",
  );

  // Oneledger
  verifyContract(
    "0x774081ECDDb30F96EB5Bb21DcAB17C73F29f5eF3",
    "311752642",
    "OneLedger Mainnet",
    "shared/",
  );

  // verifyContract(
  //   "0x34eC0cBd5E33e7323324333434fe978f1000d9cd",
  //   "4216137055",
  //   "OneLedger Frankenstein Testnet",
  //   ["4216137055/SigmaToken.sol"],
  //   "4216137055/SigmaToken.json"
  // );

  // Has contracts to be fetched from IPFS
  verifyContract(
    "0xB2d0641fc8863514B6533b129fD744200eE17D29",
    "57",
    "Syscoin Mainnet",
    "57/",
  );

  // Has contracts to be fetched from IPFS
  verifyContract(
    "0x68107Fb54f5f29D8e0B3Ac44a99f4444D1F22a68",
    "5700",
    "Syscoin Tanenbaum Testnet",
    "shared/",
  );

  // Rollux Mainnet
  verifyContract(
    "0x1187124eC74e2A2F420540C338186dD702cF6340",
    "570",
    "Rollux Mainnet",
    "shared/",
  );

  // Rollux Tanenbaum (testnet)
  verifyContract(
    "0x736bfcA6a599bF0C3D499F8a0bC5ab2bA2030AC6",
    "57000",
    "Rollux Tanenbaum",
    "shared/",
  );

  verifyContract(
    "0xE295aD71242373C37C5FdA7B57F26f9eA1088AFe",
    "10",
    "Optimism Mainnet",
    "10/",
  );

  // verifyContract(
  //   "0xB5FAD02EbF6edffbdf206d2C1ad815bcDdb380f8",
  //   "420",
  //   "Optimism Goerli Testnet",
  //   "shared/"
  //
  // );

  verifyContract(
    "0xaBe8cf2Dacb0053C1ebd5881392BD17Ec2402a4F",
    "11155420",
    "Optimism Sepolia Testnet",
    "shared/",
  );

  verifyContract(
    "0x43f980475B9eb5D93A19dfA84511ECE7b330c226",
    "288",
    "Boba Network",
    "288/",
  );

  // verifyContract(
  //   "0x8F78b9c92a68DdF719849a40702cFBfa4EB60dD0",
  //   "28",
  //   "Boba Network Rinkeby Testnet",
  //   "shared/"
  //
  // );

  verifyContract(
    "0xd8A08AFf1B0585Cad0E173Ce0E93551Ac59D3530",
    "106",
    "Velas Mainnet",
    "106/",
  );

  verifyContract(
    "0x084c77e84853B960aEB0a0BD4Fc6689aC9c6d76E",
    "82",
    "Meter Mainnet",
    "82/",
  );

  verifyContract(
    "0x736D468Bc8F868a80A0F9C4Ca24dacf8a5A3a684",
    "83",
    "Meter Testnet",
    "shared/",
  );

  verifyContract(
    "0xC9BdeEd33CD01541e1eeD10f90519d2C06Fe3feB",
    "1313161554",
    "Aurora Mainnet",
    "1313161554/",
  );

  verifyContract(
    "0xd46fd24ea21F04459407Fb0B518451e54d0b07a1",
    "1313161555",
    "Aurora Testnet",
    "shared/",
  );

  verifyContract(
    "0xc975C9C57641E6Ac3ca32c1ceaE9A88135Fe9C30",
    "5845",
    "Tangle",
    "shared/",
  );

  verifyContract(
    "0x08BB0D7fCe37dD766d13DC19A00c95878ed2E68c",
    "1284",
    "Moonbeam",
    "1284/",
  );
  verifyContract(
    "0x460947bD434b4FF90Af62f3F389b39aab0d6A77D",
    "1285",
    "Moonriver",
    "1285/",
  );
  verifyContract(
    "0x08BB0D7fCe37dD766d13DC19A00c95878ed2E68c",
    "1287",
    "Moonbase",
    "1287/",
  );

  // // Candle
  // verifyContract(
  //   "0xaa80bC172F3275B837C0515d3d50AcC4EC0cC96b",
  //   "534",
  //   "Candle Mainnet",
  //   "shared/"
  //
  // );

  // Palm
  verifyContract(
    "0xd46fd24ea21F04459407Fb0B518451e54d0b07a1",
    "11297108109",
    "Palm Mainnet",
    "shared/",
  );

  // Palm Testnet
  verifyContract(
    "0x68107Fb54f5f29D8e0B3Ac44a99f4444D1F22a68",
    "11297108099",
    "Palm Testnet",
    "shared/",
  );

  // Fuse Mainnet
  verifyContract(
    "0xCaFC1F87E4cabD59fAB26d02D09207147Aae3F1E",
    "122",
    "Fuse Mainnet",
    "shared/",
  );

  // // Darwinia Pangolin Testnet
  // verifyContract(
  //   "0x7de04a7596958D44baB52F4e5D0c9e79cB16ef8B",
  //   "43",
  //   "Darwinia Pangolin Testnet",
  //   "shared/"
  //
  // );

  // Crab Mainnet
  verifyContract(
    "0x2369ccbde92c65986ec708ae293a5df6c7148ec9",
    "44",
    "Crab Mainnet",
    "shared/",
  );

  // Darwinia mainnet
  verifyContract(
    "0x572059a7947727f3d093dac66a00c77ed4ea77d4",
    "46",
    "Darwinia Mainnet",
    "shared/",
  );

  // Evmos Testnet
  verifyContract(
    "0x07Eb2490cEfc74bAEb4B13c2dB9119CA0c38959B",
    "9000",
    "Evmos Testnet",
    "shared/",
  );

  // Evmos Mainnet
  verifyContract(
    "0x1d897A65A4fa98BBdfc2e94ad2357cE051Bf4a21",
    "9001",
    "Evmos Mainnet",
    "shared/",
  );

  // MultiVAC Mainnet
  verifyContract(
    "0x411925A3B2Ed99cD29DF76822D6419163d80858f",
    "62621",
    "MultiVAC Mainnet",
    "shared/",
  );

  // WAGMI Testnet
  verifyContract(
    "0x5974BF3196fc03A20cEB196270307707e0158BbD",
    "11111",
    "WAGMI",
    "shared/",
  );

  // Gather Mainnet
  verifyContract(
    "0x5b470D7B8165D109E3Fd2e2B4E7a30Cb89C051e5",
    "192837465",
    "GTH",
    "shared/",
  );

  // // Gather Testnet
  // verifyContract(
  //   "0x08Da5501c22AE1ce2621724Ca1A03383d6C12c4d",
  //   "356256156",
  //   "GTH",
  //   "shared/"
  // );

  // // Gather Devnet
  // verifyContract(
  //   "0xEeE72e2295E181BaB1ef049bFEAaf5fC348998C5",
  //   "486217935",
  //   "GTH",
  //   "shared/"
  //
  // );

  // DFK Chain Testnet
  verifyContract(
    "0x276946F2453538E882281d5A36ad6d19BBDfdaA7",
    "335",
    "DFK Chain Testnet",
    "shared/",
  );

  // DFK Chain Mainnet
  verifyContract(
    "0xB98EBF39148D39536C7f312E059990Dc59Aa26B5",
    "53935",
    "DFK Chain",
    "shared/",
  );
  verifyContract(
    "0xA3b8eB7A6C4EE5902Ef66d455da98973B55B9f8a",
    "9996",
    "Mind Smart Chain Mainnet",
    "shared/",
  );
  verifyContract(
    "0x6720b7a5974373C3F6bdE96c09bA4ffdddEEAeD7",
    "9977",
    "Mind Smart Chain Testnet",
    "shared/",
  );
  // Energy Web Volta Testnet
  verifyContract(
    "0x4667b7ce62e56B71146885555c68d2DDdf63349A",
    "73799",
    "Energy Web Volta Testnet",
    "shared/",
  );

  // Energy Web Chain
  verifyContract(
    "0xd07BECd1b2FE97924a2d4A0cF2d96e499ce28cA9",
    "246",
    "Energy Web Chain",
    "shared/",
  );

  // Godwoken testnet v1.1
  verifyContract(
    "0xc8D69B4D58bb79D03C0b83DbBAE509DAF3135e74",
    "71401",
    "Godwoken Testnet (V1.1)",
    "shared/",
  );

  // Godwoken mainnet v1.1
  verifyContract(
    "0x0aEF0854bCD792cb37FA0e75c27a1bC326d11725",
    "71402",
    "Godwoken Mainnet",
    "shared/",
  );

  // Dexalot Testnet
  verifyContract(
    "0xfa5a1E7788514Ae2B879377cF08a9CF2901d3A21",
    "432201",
    "Dexalot Testnet",
    "shared/",
  );

  // Dexalot Mainnet
  verifyContract(
    "0x1c799C32a6cF228D0656f3B87D60224afaB45903",
    "432204",
    "Dexalot Subnet",
    "shared/",
  );

  // //Crystaleum
  // verifyContract(
  //   "0x8Ab612E257534b7d5a6E315444f1C45c434eAaCf",
  //   "103090",
  //   "Crystaleum",
  //   "shared/"
  //
  // );

  //Kekchain (testnet)
  // verifyContract(
  //   "0x6FCe618B0677EdFCca9d38ed48Af89a8c056C938",
  //   "420666",
  //   "Kekchain",
  //   "shared/"
  // );

  //Kekchain Main Net (kekistan)
  // verifyContract(
  //   "0xbc0103404476AF674756911553b7A45B55e989e5",
  //   "420420",
  //   "Kekchain",
  //   "shared/"
  // );

  // Canto
  verifyContract(
    "0x65ec06aF7b8A6cBa7E7226e70dd2eBd117b823Cd",
    "7700",
    "Canto",
    "shared/",
  );

  // Canto Testnet
  verifyContract(
    "0x37e12c98b4663DcE9ab1460073D9Fe82A7bFD0d8",
    "7701",
    "Canto Testnet",
    "shared/",
  );

  // // POA Network Core
  // verifyContract(
  //   "0x3b2e3383AeE77A58f252aFB3635bCBd842BaeCB3",
  //   "99",
  //   "POA Core",
  //   "shared/"
  //
  // );

  // // Astar (EVM)
  // verifyContract(
  //   "0xA7e70Be8A6563DCe75299c30D1566A83fC63BC37",
  //   "592",
  //   "Astar (EVM)",
  //   "shared/"
  //
  // );

  // Gnosis Chiado Testnet
  verifyContract(
    "0xd46fd24ea21F04459407Fb0B518451e54d0b07a1",
    "10200",
    "Gnosis Chiado Testnet",
    "shared/",
  );

  // Klaytn Testnet Baobab
  verifyContract(
    "0x662749a392CeB1b5973a90FB2c388a2C18B8812c",
    "1001",
    "Klaytn Testnet Baobab",
    "shared/",
  );

  // Klaytn Mainnet Cypress
  // verifyContract(
  //   "0x3b2e3383AeE77A58f252aFB3635bCBd842BaeCB3",
  //   "8217",
  //   "Klaytn Mainnet Cypress",
  //   "shared/"
  // );

  // Shiden (EVM)
  verifyContract(
    "0x3b2e3383AeE77A58f252aFB3635bCBd842BaeCB3",
    "336",
    "Shiden (EVM)",
    "shared/",
  );

  // Chain support turned off
  // // Optimism Bedrock: Goerli Alpha Testnet
  // verifyContract(
  //   "0xA7e70Be8A6563DCe75299c30D1566A83fC63BC37",
  //   "28528",
  //   "Optimism Bedrock: Goerli Alpha Testnet",
  //   "shared/"
  //
  // );

  // ZetaChain: Athens Testnet
  verifyContract(
    "0x52ef49D23630EF439a8177E1e966F1953f37473f",
    "7001",
    "ZetaChain Athens Testnet",
    "shared/",
  );

  // ZetaChain: Athens Mainnet
  verifyContract(
    "0x5f5a064761A416919A60939DB85AeFD487e6cB3A",
    "7000",
    "ZetaChain Athens Mainnet",
    "shared/",
  );

  // Oasis Emerald Mainnet
  verifyContract(
    "0x7228Ab1F57e6fFd9F85930b9a9C2E9DD2307E4D0",
    "42262",
    "Oasis Emerald Mainnet",
    "shared/",
  );

  // Oasis Emerald Testnet
  verifyContract(
    "0x70D7603cAc831A9f23Fc7cAc301db300D55EA921",
    "42261",
    "Oasis Emerald Testnet",
    "shared/",
  );

  // Songbird Canary Network
  verifyContract(
    "0x024829b4A91fB78437A854380c89A3fFc966c2D1",
    "19",
    "Songbird Canary Network",
    "shared/",
  );

  // // Flare Mainnet
  // verifyContract(
  //   "0xbBc2EdeDc9d2d97970eE20d0Dc7216216a27e635",
  //   "14",
  //   "Flare Mainnet",
  //   "shared/"
  //
  // );

  // Oasis Sapphire Mainnet
  verifyContract(
    "0xFBcb580DD6D64fbF7caF57FB0439502412324179",
    "23294",
    "Oasis Sapphire",
    "shared/",
  );

  // Oasis Sapphire Testnet
  verifyContract(
    "0xFBcb580DD6D64fbF7caF57FB0439502412324179",
    "23295",
    "Oasis Sapphire Testnet",
    "shared/",
  );

  // Stratos Testnet (Mesos)
  verifyContract(
    "0xA049F14E503A489E6f72603034CBe4d6835C8393",
    "2047",
    "Stratos Testnet",
    "shared/",
  );

  // Stratos Mainnet
  verifyContract(
    "0x9004804c4306d0eF7687Bce0C193A94C7593013F",
    "2048",
    "Stratos Mainnet",
    "shared/",
  );

  // Bear Network Chain Mainnet
  verifyContract(
    "0x0f103813fa15CA19b6C4B46a0Afe99440b81d7C3",
    "641230",
    "Bear Network Chain Mainnet",
    "shared/",
  );

  // Lyra Mainnet
  verifyContract(
    "0xA46418a787312558453D79037f83b1319ae62c62",
    "957",
    "Lyra Mainnet",
    "shared/",
  );

  // // Base Goerli Testnet
  // verifyContract(
  //   "0x8F78b9c92a68DdF719849a40702cFBfa4EB60dD0",
  //   "84531",
  //   "Base Goerli Testnet",
  //   "shared/"
  // );

  // Base Mainnet
  verifyContract(
    "0x5e357053DDa704D059D146444cCC81afC1B2a662",
    "8453",
    "Base Mainnet",
    "shared/",
  );

  // Fraxtal
  verifyContract(
    "0xEe44D634f97d8eE09850Ed04559E068D30276FE7",
    "252",
    "Fraxtal",
    "252/",
    "partial",
  );

  verifyContract(
    "0x31D982ebd82Ad900358984bd049207A4c2468640",
    "2522",
    "Fraxtal Testnet",
    "252/",
    "partial",
  );

  // Wanchain Mainnet
  verifyContract(
    "0xC3649123BCa36c0c38A71bDbd2F508AB4f939f47",
    "888",
    "Wanchain Mainnet",
    "shared/",
  );

  // Wanchain Testnet
  verifyContract(
    "0x500E12a948E9Fc594bC6Fe86B3B270B5a67332D8",
    "999",
    "Wanchain Testnet",
    "shared/",
  );

  // The Root Network Mainnet
  verifyContract(
    "0x6C0cE8d62F1D81464F6F4DecB62f97aa83B8Df89",
    "7668",
    "The Root Network Mainnet",
    "shared/",
  );

  // The Root Network Porcini (Testnet)
  verifyContract(
    "0x225F2cD344c61152F8E7200E62e03dEfD683f2c4",
    "7672",
    "The Root Network Porcini",
    "shared/",
  );

  // Hedera Mainnet
  verifyContract(
    "0x00000000000000000000000000000000002265bb",
    "295",
    "Hedera Mainnet",
    "shared/",
  );

  // DogeChain Mainnet
  verifyContract(
    "0x2a35F4AA0d3e417e8896E972f35dba4b39b6305e",
    "2000",
    "DogeChain Mainnet",
    "shared/",
  );

  // Bitkub Chain Testnet
  verifyContract(
    "0x58909Ef2F2b167F52cF46575f1582500287cCE48",
    "25925",
    "Bitkub Chain Testnet",
    "shared/",
  );

  // Bitkub Chain
  verifyContract(
    "0xC75f4D89A0DdA70Ad613908D9976E90dAb42035c",
    "96",
    "Bitkub Chain",
    "shared/",
  );

  // Cronos Mainnet Beta
  verifyContract(
    "0xEdE2053329D203E8261B47A10540Ee4b7a596667",
    "25",
    "Cronos Mainnet Beta",
    "25/",
  );

  // Elysium Mainnet Chain
  verifyContract(
    "0x20563837F7423465699D7675BCB82f886a761c25",
    "1339",
    "Elysium Mainnet",
    "shared/",
  );

  // Taiko Grimsvotn L2
  // verifyContract(
  //   "0x68107Fb54f5f29D8e0B3Ac44a99f4444D1F22a68",
  //   "167005",
  //   "Taiko Grimsvotn L2",
  //   "shared/"
  // );

  // Taiko Eldfell L3
  // verifyContract(
  //   "0x270a7521B3678784f96848D441fE1B2dc2f040D8",
  //   "167006",
  //   "Taiko Eldfell L3",
  //   "shared/",
  //   "partial"
  // );

  // ZORA Mainnet
  verifyContract(
    "0x090734f94FA67590702421A9B61892509b7CE80A",
    "7777777",
    "ZORA MAinnet",
    "shared/",
  );

  // ZORA Sepolia Testnet
  verifyContract(
    "0x9788C590bd201b80091Bca6A322BeB903b8190Dd",
    "999999999",
    "ZORA Sepolia Testnet",
    "shared/",
  );

  // UPTN Chain Mainnet
  verifyContract(
    "0x212F6222fB4937978A806b14FB2725169825078F",
    "6119",
    "UPTN Chain",
    "6119/",
  );

  // BEAM Chain Testnet
  verifyContract(
    "0x9BF49b704EE2A095b95c1f2D4EB9010510c41C9E",
    "13337",
    "BEAM Chain",
    "13337/",
    "partial",
  );

  // Kanazawa Chain Testnet
  verifyContract(
    "0x24c456Fb4c450208366B1f8322c3241aA013758e",
    "222000222",
    "Kanazawa Chain",
    "222000222/",
  );

  // MELD Chain Testnet
  verifyContract(
    "0x769eE5A8e82C15C1b6E358f62aC8eb6E3AbE8dC5",
    "333000333",
    "MELD Chain",
    "333000333/",
  );

  // Kiwi Subnet
  verifyContract(
    "0xe89a85b79e64b35829625A7EEf70F8915d32F75f",
    "2037",
    "Kiwi Subnet",
    "2037/",
  );

  // KAVA EVM
  verifyContract(
    "0xAdFa11e737ec8fA6e91091468aEF33a66Ae0044c",
    "2222",
    "Kava EVM",
    "shared/",
  );

  // Siberium Testnet
  verifyContract(
    "0x60E9b3CD8C160Ce6408dD6E2Fa938895cfF7E087",
    "111000",
    "Siberium Testnet",
    "shared/",
  );

  // Ethereum Classic Mainnet
  verifyContract(
    "0x45a82B987a4e5d7D00eD5aB325DF00850cDAbBAC",
    "61",
    "Ethereum Classic Mainnet",
    "shared/",
  );

  // Filecoin Mainnet
  verifyContract(
    "0x23396626F2C9c0b31cC6C2729172103961Ae2A26",
    "314",
    "Filecoin Mainnet",
    "shared/",
  );

  // Filecoin Calibration Testnet
  verifyContract(
    "0xB34d5e2Eb6eCFDe11cC63955b43335A2407A4683",
    "314159",
    "Filecoin Calibration Testnet",
    "shared/",
  );

  // Zilliqa EVM
  verifyContract(
    "0x6F85669808e20b121980DE8E7a794a0cc90fDc77",
    "32769",
    "Zilliqa EVM",
    "shared/",
  );
  // Zilliqa EVM Testnet
  verifyContract(
    "0xeb6Ea260eDFb9837ed100B09c559081AfA5b0785",
    "33101",
    "Zilliqa EVM Testnet",
    "shared/",
  );

  // KAVA EVM Testnet
  verifyContract(
    "0x40b4f95C3bafc8d690B4c3fDD1E8303c4817Cd9C",
    "2221",
    "Kava EVM Testnet",
    "shared/",
  );
  // MAP Testnet Makalu
  verifyContract(
    "0xAbdE047dD5861E163830Ad57e1E51990035E1F44",
    "212",
    "MAP Testnet Makalu",
    "shared/",
  );
  // map-relay-chain mainnet
  verifyContract(
    "0xAbdE047dD5861E163830Ad57e1E51990035E1F44",
    "22776",
    "Map Mainnet",
    "shared/",
  );

  // Edgeware EdgeEVM Mainnet
  verifyContract(
    "0xCc21c38A22918a86d350dF9aB9c5A60314A01e06",
    "2021",
    "Edgeware EdgeEVM Mainnet",
    "shared/",
  );

  // Arbitrum Nova
  verifyContract(
    "0xC2141cb30Ef8cE403569D59964eaF3D66848822F",
    "42170",
    "Arbitrum Nova",
    "shared/",
  );

  // FTM Fantom Opera Mainnet
  verifyContract(
    "0xc47856bEBCcc2BBB23E7a5E1Ba8bB4Fffa5C5476",
    "250",
    "Fantom Opera",
    "shared/",
  );

  verifyContract(
    "0x4956f15efdc3dc16645e90cc356eafa65ffc65ec",
    "4337",
    "Beam Subnet",
    "4337/",
  );

  // verifyContract(
  //   "0x72Ed1E3E3A68DfB7495FAfb19C0de1A0B7Ec5524",
  //   "78432",
  //   "Conduit Subnet",
  //   "78432/"
  // );

  // verifyContract(
  //   "0xa785B911a79B0d5d8895c567663c29F0f7B93321",
  //   "78431",
  //   "Bulletin Subnet",
  //   "78431/"
  // );

  // // Amplify Subnet
  // verifyContract(
  //   "0xB19f81cA2141ACd6F2Cc39bAFAD2a613bC4c9592",
  //   "78430",
  //   "Amplify Subnet",
  //   "78430/"
  // );

  // Shrapnel Subnet Testnet
  verifyContract(
    "0x8Bb9d0Dd48B7a54B248D2d386AfF253DA7856479",
    "2038",
    "Shrapnel Testnet",
    "2038/",
  );

  // Shrapnel Subnet
  verifyContract(
    "0xb9D27a0D61392566b92E08937a6C6E798F197ADF",
    "2044",
    "Shrapnel Subnet",
    "2044/",
  );
  verifyContract(
    "0xD5bB0035a178d56Abd23a39fB3666031084b2cb5",
    "1116",
    "Core Blockchain Mainnet",
    "shared/",
  );

  verifyContract(
    "0xfABd9a36bF07A3190859f819638E0A49adEa6C41",
    "10242",
    "Arthera Mainnet",
    "shared/",
  );

  verifyContract(
    "0xE115Ef16e46bbF46591170D712140eC553C43553",
    "10243",
    "Arthera Testnet",
    "shared/",
  );

  // Q Mainnet
  verifyContract(
    "0xc8AeB7206D1AD1DD5fC202945401303b3A7b72e0",
    "35441",
    "Q Mainnet",
    "shared/",
  );

  // Q Testnet
  verifyContract(
    "0xc8AeB7206D1AD1DD5fC202945401303b3A7b72e0",
    "35443",
    "Q Testnet",
    "shared/",
  );

  verifyContract(
    "0xbF33D2dA0F875D826ce1bA250F66b2785d48C113",
    "11235",
    "Haqq Mainnet",
    "shared/",
  );

  verifyContract(
    "0xbF33D2dA0F875D826ce1bA250F66b2785d48C113",
    "54211",
    "Haqq Testnet",
    "shared/",
  );

  verifyContract(
    "0x612C7dE4039655B9C9aE9A9B41f3A22319F0dF65",
    "1115",
    "Core Blockchain Testnet",
    "shared/",
  );

  verifyContract(
    "0xFe392C04b7879f28D9F966239F3e3646fe048863",
    "30",
    "Rootstock",
    "shared/",
  );

  verifyContract(
    "0x10fB58BBd3c4F580aC4be0600221850FDF33BEdF",
    "49797",
    "Energi Testnet",
    "shared/",
  );

  verifyContract(
    "0xA9CD2d159ca8ab30711e9d9331D5229476e8a2d5",
    "39797",
    "Energi Mainnet",
    "shared/",
  );

  // Mantle Mainnet
  verifyContract(
    "0x77cD62e4D8d7b9dA83A2B6a15Ca6c702E83eCE44",
    "5000",
    "Mantle Mainnet",
    "shared/",
  );
  // Mantle Sepolia Testnet
  verifyContract(
    "0xd8EFfb6C21e926E1d71440A2b6e8E1566fAf62D6",
    "5003",
    "Mantle Sepolia Testnet",
    "shared/",
  );

  // Crossbell Mainnet
  verifyContract(
    "0xaa028312440DFd72A33053932150aE5e35017f6A",
    "3737",
    "Crossbell Mainnet",
    "shared/",
  );

  // Rikeza Network
  verifyContract(
    "0xa8c07c66d0458e8c6e442a8827f4bc3fad036407",
    "1433",
    "Rikeza Network",
    "1433/",
  );

  // Zeniq Mainnet
  verifyContract(
    "0xCf16669c144989409D439262F2BfBFa31BD6cd2a",
    "383414847825",
    "Zeniq",
    "shared/",
  );

  // Tiltyard Subnet
  verifyContract(
    "0xfd52e1A54442aC8d6a7C54713f99D0dc113df220",
    "1127469",
    "Tiltyard Subnet",
    "1127469/",
  );

  // Polygon zkEVM Mainnet
  verifyContract(
    "0xaa50c265da4552db6e8983317e3b5510727db132",
    "1101",
    "Polygon zkEVM",
    "shared/",
  );

  // Scroll Sepolia Testnet
  verifyContract(
    "0xce478ef16eb34438463513c48da4f31269fa8b6a",
    "534351",
    "Scroll Sepolia Testnet",
    "shared/",
  );

  // Scroll
  verifyContract(
    "0x1685d11a2EDce8d2C8015f4cB0Cd197839b761f5",
    "534352",
    "Scroll",
    "shared/",
  );

  // Mode Testnet
  verifyContract(
    "0x4d5f06cC2A7d3a625C95D04Cfaec5AEb5eCfA33D",
    "919",
    "Mode Testnet",
    "shared/",
  );

  // Mode
  verifyContract(
    "0x4d5f06cC2A7d3a625C95D04Cfaec5AEb5eCfA33D",
    "34443",
    "Mode",
    "shared/",
  );

  // Conflux eSpace
  verifyContract(
    "0x4d5f06cc2a7d3a625c95d04cfaec5aeb5ecfa33d",
    "1030",
    "Conflux eSpace",
    "shared/",
  );

  // Lightlink Pegasus Testnet
  verifyContract(
    "0x948a02ABB83ED54D8908F6725d2a9cEE6B6B582a",
    "1891",
    "Lightlink Pegasus Testnet",
    "shared/",
  );

  // Lightlink Phoenix Mainnet
  verifyContract(
    "0x948a02ABB83ED54D8908F6725d2a9cEE6B6B582a",
    "1890",
    "Lightlink Phoenix Mainnet",
    "shared/",
  );

  // ZKFair Mainnet
  verifyContract(
    "0xc3a9766e07754cC1894E5c0A2459d23A676dDD0D",
    "42766",
    "ZKFair Mainnet",
    "shared/",
  );

  // Kroma Sepolia
  verifyContract(
    "0x4d5f06cC2A7d3a625C95D04Cfaec5AEb5eCfA33D",
    "2358",
    "Kroma Sepolia",
    "shared/",
  );

  // Kroma
  verifyContract(
    "0x270236c25d28a2cd85ed9a1ef0b31835fb9e4ff6",
    "255",
    "Kroma",
    "shared/",
  );

  // Ozone Chain Mainnet
  verifyContract(
    "0x50A9B085260F80CFEb1Af8c7131980fC11238ccB",
    "4000",
    "Ozone Chain Mainnet",
    "shared/",
  );

  // Endurance Smart Chain Mainnet
  verifyContract(
    "0x9e5b6c4F1080a4cb5bFD84816375c25E3B26d11A",
    "648",
    "Endurance Smart Chain Mainnet",
    "shared/",
  );

  // CrossFi Chain Testnet
  verifyContract(
    "0x684F57Dd731EB2F7Bab0f9b077C41C256CB4eb17",
    "4157",
    "CrossFi Chain Testnet",
    "shared/",
  );

  // Tiltyard Mainnet
  verifyContract(
    "0xbBB3e01361604EB1884b3f1Cf3524b73966E8Ef9",
    "710420",
    "Tiltyard Mainnet",
    "shared/",
  );

  // Phoenix Mainnet
  verifyContract(
    "0x4aE9a333D2Bfb5754fEa6aA24c17026EbD411e2f",
    "13381",
    "Phoenix Mainnet",
    "shared/",
  );

  // YMTECH-BESU Testnet
  verifyContract(
    "0x37A01685de21e2d459fE3c6AEDe86A94B4bb8d9C",
    "202401",
    "YMTECH-BESU Testnet",
    "shared/",
  );

  // Swisstronik Testnet
  verifyContract(
    "0xd9FeCAb5f83F381c15Fa1420DB7F1647a966016E",
    "1291",
    "Swisstronik Testnet",
    "shared/",
  );

  // Polygon Amoy Testnet
  verifyContract(
    "0x8A4eBAEB1319623Aebda7c0F77b22263893f286B",
    "80002",
    "Polygon Amoy Testnet",
    "shared/",
  );

  // DEGEN chain
  verifyContract(
    "0x61A4Bc8a6F81f3A6B0677dd1e5CB4671d0734Cb3",
    "666666666",
    "DEGEN chain",
    "shared/",
  );

  // Stratis Mainnet
  verifyContract(
    "0x2FaCD0B78210f27B70d75a2F17dcE133C07C0Ab4",
    "105105",
    "Stratis Mainnet",
    "shared/",
  );

  // Auroria Testnet
  verifyContract(
    "0x317306CE2b9CE1C8f419bfB2E480b4f000FB6B09",
    "205205",
    "Auroria Testnet",
    "shared/",
  );

  // Merlin Mainnet
  verifyContract(
    "0x5C45f386FD1346FE80a1A0dA6c889384372E4580",
    "4200",
    "Merlin Mainnet",
    "shared/",
  );

  // Aura Euphoria Testnet
  verifyContract(
    "0xF24b6C8a9A658260F2BF019E85BB081fFAf2e590",
    "6321",
    "Aura Euphoria Testnet",
    "shared/",
  );

  // Aura Xstaxy Mainnet
  verifyContract(
    "0x6Da592Fb9E71342050511AC50E610EA24004F3ec",
    "6322",
    "Aura Xstaxy Mainnet",
    "shared/",
  );

  // Bitlayer Mainnet
  verifyContract(
    "0x3eBC948d4E3E1dACAd8fcAB719937b6264222718",
    "200901",
    "Bitlayer Mainnet",
    "shared/",
  );

  // Bitlayer Testnet
  verifyContract(
    "0x0E05574850f8a70B40df4A665Eb438EA9a359615",
    "200810",
    "Bitlayer Testnet",
    "shared/",
  );

  // Redstone
  verifyContract(
    "0x81EbbEDEd806Dbaa6ccD5a9D6D88D0d90B70dfc9",
    "690",
    "Redstone",
    "shared/",
  );

  // Garnet Holesky
  verifyContract(
    "0x81EbbEDEd806Dbaa6ccD5a9D6D88D0d90B70dfc9",
    "17069",
    "Garnet Holesky",
    "shared/",
  );

  // PlayFair Testnet Subnet
  verifyContract(
    "0x9be71dB4693657625F92359d046c513Bb35F96db",
    "12898",
    "PlayFair Testnet Subnet",
    "shared/",
  );

  // HOME Verse Mainnet
  verifyContract(
    "0x988d819a6103f0a9a693BE7Ffd90fe7b499592f5",
    "19011",
    "HOME Verse Mainnet",
    "shared/",
  );

  // Lamina1
  verifyContract(
    "0x61ACA050011D091A5790de774190cCdD42Ab882F",
    "10849",
    "Lamina1",
    "shared/",
  );

  // Lamina1 Identity
  verifyContract(
    "0x61ACA050011D091A5790de774190cCdD42Ab882F",
    "10850",
    "Lamina1 Identity",
    "shared/",
  );

  // Lamina1 Testnet
  verifyContract(
    "0x61ACA050011D091A5790de774190cCdD42Ab882F",
    "764984",
    "Lamina1 Testnet",
    "shared/",
  );

  // Lamina1 Identity Testnet
  verifyContract(
    "0x61ACA050011D091A5790de774190cCdD42Ab882F",
    "767368",
    "Lamina1 Identity Testnet",
    "shared/",
  );

  // Base Sepolia Testnet
  verifyContract(
    "0xaBe8cf2Dacb0053C1ebd5881392BD17Ec2402a4F",
    "84532",
    "Base Sepolia Testnet",
    "shared/",
  );

  // Linea
  verifyContract(
    "0x1e80eAc9B0f143d1eC8f877AF07aC40E9aE65DBc",
    "59144",
    "Linea Mainnet",
    "shared/",
  );

  // Linea Testnet
  verifyContract(
    "0xD20631457f3c80f77e10C9cCEC11229b5774DB35",
    "59141",
    "Linea Sepolia Testnet",
    "shared/",
  );

<<<<<<< HEAD
  // PLYR PHI
  verifyContract(
    "0xf1CFa02d6561C4b71DC3dEd08F7A14c0753E08a3",
    "16180",
    "PLYR PHI",
    "shared/",
  );

  // PLYR TAU Testnet
  verifyContract(
    "0xe440a9C3eCACac255533e4C8d6EDFDBc082304f1",
    "62831",
    "PLYR TAU Testnet",
=======
  // Vechain Mainnet
  verifyContract(
    "0x85D2b3129aA0b6BB215734efC92a2c8f1cC9B3Aa",
    "100009",
    "VeChain Mainnet",
    "shared/",
  );

  // Vechain Testnet
  verifyContract(
    "0x0De8cD785Bb7a8c3eF67F07dB9fe11160215B0bC",
    "100010",
    "VeChain Testnet",
>>>>>>> b6d66004
    "shared/",
  );

  it("should have included Etherscan contracts for all testedChains having etherscanAPI", function (done) {
    const missingEtherscanTests: ChainApiResponse[] = [];
    supportedChains
      .filter((chain) => testedChains.has(`${chain.chainId}`))
      .forEach((chain) => {
        if (chain.chainId == 1337 || chain.chainId == 31337) return; // Skip LOCAL_CHAINS: Ganache and Hardhat
        if (
          chain.etherscanAPI &&
          !Object.prototype.hasOwnProperty.call(
            testEtherscanContracts,
            chain.chainId.toString(),
          )
        ) {
          missingEtherscanTests.push(chain);
        }
      });

    chai.assert(
      missingEtherscanTests.length == 0,
      `There are missing Etherscan tests for chains: ${missingEtherscanTests
        .map((chain) => `${chain.name} (${chain.chainId})`)
        .join(",\n")}`,
    );

    done();
  });

  // Finally check if all the "supported: true" chains have been tested
  it("should have tested all supported chains", function (done) {
    if (newAddedChainIds.length) {
      // Don't test all chains if it is a pull request for adding new chain support
      return this.skip();
    }

    const untestedChains: ChainApiResponse[] = [];
    supportedChains.forEach((chain) => {
      if (chain.chainId == 1337 || chain.chainId == 31337) return; // Skip LOCAL_CHAINS: Ganache and Hardhat
      if (!testedChains.has(chain.chainId.toString())) {
        untestedChains.push(chain);
      }
    });
    chai.assert(
      untestedChains.length == 0,
      `There are untested chains!: ${untestedChains
        .map((chain) => `${chain.name} (${chain.chainId})`)
        .join(",\n")}`,
    );

    done();
  });

  //////////////////////
  // Helper functions //
  //////////////////////

  function verifyContract(
    address: string,
    chainId: string,
    chainName: string,
    sourceAndMetadataDir: string, // folder
    expectedStatus = "perfect",
  ) {
    // If it is a pull request for adding new chain support, only test the new chain
    if (newAddedChainIds.length && !newAddedChainIds.includes(chainId)) return;
    it(`should verify a contract on ${chainName} (${chainId})`, function (done) {
      // Context for the test report
      addContext(this, {
        title: "Test identifier",
        value: {
          chainId: chainId,
          testType: "normal",
        },
      });

      const fullDir = path.join(__dirname, "sources", sourceAndMetadataDir);
      const files = {};
      readFilesRecursively(fullDir, files);

      chai
        .request(serverFixture.server.app)
        .post("/")
        .send({
          address: address,
          chain: chainId,
          files: files,
        })
        .end(async (err, res) => {
          await assertVerification(
            null,
            err,
            res,
            done,
            address,
            chainId,
            expectedStatus,
          );
          anyTestsPass = true;
        });
    });
    testedChains.add(chainId);
  }
});

function readFilesRecursively(
  directoryPath: string,
  files: Record<string, string>,
) {
  const filesInDirectory = fs.readdirSync(directoryPath);

  filesInDirectory.forEach((file) => {
    const filePath = path.join(directoryPath, file);

    if (fs.statSync(filePath).isDirectory()) {
      // Recursively call the function for subdirectories
      readFilesRecursively(filePath, files);
    } else {
      // Read and store the content of the file
      files[file] = fs.readFileSync(filePath).toString();
    }
  });
}<|MERGE_RESOLUTION|>--- conflicted
+++ resolved
@@ -1577,7 +1577,7 @@
     "shared/",
   );
 
-<<<<<<< HEAD
+
   // PLYR PHI
   verifyContract(
     "0xf1CFa02d6561C4b71DC3dEd08F7A14c0753E08a3",
@@ -1591,7 +1591,9 @@
     "0xe440a9C3eCACac255533e4C8d6EDFDBc082304f1",
     "62831",
     "PLYR TAU Testnet",
-=======
+    "shared/",
+  );
+  
   // Vechain Mainnet
   verifyContract(
     "0x85D2b3129aA0b6BB215734efC92a2c8f1cC9B3Aa",
@@ -1605,7 +1607,6 @@
     "0x0De8cD785Bb7a8c3eF67F07dB9fe11160215B0bC",
     "100010",
     "VeChain Testnet",
->>>>>>> b6d66004
     "shared/",
   );
 
