import { ServerFixture } from "../helpers/ServerFixture";
import chai from "chai";
import chaiHttp from "chai-http";
import fs from "fs";
import path from "path";
import addContext from "mochawesome/addContext";
import { assertVerification } from "../helpers/assertions";
import testEtherscanContracts from "../helpers/etherscanInstanceContracts.json";
import type { SourcifyChain } from "@ethereum-sourcify/lib-sourcify";
import config from "config";
// @ts-ignore
config["session"].storeType = "memory";

type ChainApiResponse = Pick<
  SourcifyChain,
  "name" | "title" | "chainId" | "rpc" | "supported"
> & { etherscanAPI: string };

const TEST_TIME = process.env.TEST_TIME || "60000"; // 30 seconds
const CUSTOM_PORT = 5556;

// Extract the chainId from new chain support pull request, if exists
let newAddedChainIds: string[] = [];
if (process.env.NEW_CHAIN_ID) {
  newAddedChainIds = process.env.NEW_CHAIN_ID.split(",");
}
console.log("newAddedChainIds");
console.log(newAddedChainIds);

let anyTestsPass = false; // Fail when zero tests passing

chai.use(chaiHttp);

describe("Test Supported Chains", function () {
  console.log(
    `Set up tests timeout with ${Math.floor(parseInt(TEST_TIME) / 1000)} secs`
  );
  this.timeout(TEST_TIME);
  const serverFixture = new ServerFixture({
    port: CUSTOM_PORT,
  });

  const testedChains = new Set(); // Track tested chains and make sure all "supported = true" chains are tested
  let supportedChains: ChainApiResponse[];
  before(async function () {
    chai
      .request(serverFixture.server.app)
      .get("/chains")
      .end((err, res) => {
        if (err !== null) {
          throw new Error("Cannot fetch supportedChains");
        }
        supportedChains = res.body.filter(
          (chain: ChainApiResponse) => chain.supported
        );
      });
  });

  after(() => {
    if (!anyTestsPass && newAddedChainIds.length) {
      throw new Error(
        "There needs to be at least one passing test. Did you forget to add a test for your new chain with the id(s) " +
          newAddedChainIds.join(",") +
          "?"
      );
    }
  });

  // Symplexia Smart Chain
  verifyContract(
    "0x968fd0BADc643B0A7b088f4b6aA2CE5FA65db622",
    "1149",
    "Symplexia Smart Chain",
    "shared/"
  );

  verifyContract(
    "0x801f3983c7baBF5E6ae192c84E1257844aDb4b4D",
    "1",
    "Ethereum Mainnet",
    "1"
  );

  // verifyContract(
  //   "0x1EFFEbE8B0bc20f2Dc504AA16dC76FF1AB2297A3",
  //   "4",
  //   "Rinkeby",
  //   "shared/"
  //
  // );

  // verifyContract(
  //   "0xc24381dB2a5932B5D1c424f567A95F9966834cE0",
  //   "5",
  //   "Goerli",
  //   "shared/"
  // );

  verifyContract(
    "0x7ecedB5ca848e695ee8aB33cce9Ad1E1fe7865F8",
    "17000",
    "Holesky",
    "shared/"
  );

  verifyContract(
    "0x8F78b9c92a68DdF719849a40702cFBfa4EB60dD0",
    "11155111",
    "Sepolia",
    "shared/"
  );

  verifyContract(
    "0x43C0A11653F57a96d1d3b6A5A6be453444558A5E",
    "369",
    "PulseChain",
    "shared/"
  );

  verifyContract(
    "0x7f185202a630F09e05b6C2b51618b4f6Af728c7B",
    "100",
    "xDai",
    "100"
  );

  // verifyContract(
  //   "0x2e4088DcA1aE2e098e322562ab1fEb83b3a303CD",
  //   "300",
  //   "Optimism on Gnosis",
  //   "shared/"
  //
  // );

  verifyContract(
    "0x8C3FA94eb5b07c9AF7dBFcC53ea3D2BF7FdF3617",
    "51",
    "XinFin Apothem Testnet",
    "shared/"
  );

  verifyContract(
    "0xED5405Ba038587c06979374f8a595F41F5841216",
    "56",
    "Binance Smart Chain Mainnet",
    "56/"
  );

  verifyContract(
    "0x8F78b9c92a68DdF719849a40702cFBfa4EB60dD0",
    "44787",
    "Celo Alfajores Testnet",
    "shared/"
  );

  verifyContract(
    "0xd46fd24ea21F04459407Fb0B518451e54d0b07a1",
    "97",
    "Binance Smart Chain Testnet",
    "shared/"
  );

  verifyContract(
    "0x9969150c2AA0140F5109Ae29A51FA109Fe1d1d9C",
    "137",
    "Polygon (Matic)",
    "137/"
  );

  // verifyContract(
  //   "0x5D40b45C202531d040e0CCD51C48554109197cD3",
  //   "80001",
  //   "Polygon Mumbai Testnet",
  //   "shared/"
  // );

  verifyContract(
    "0x03943C3ef00d92e130185CeBC0bcc435Def2cC94",
    "42220",
    "Celo Mainnet",
    "42220/"
  );

  verifyContract(
    "0xdd5FFA1DF887D5A42931a746BaAd62574501A5Aa",
    "62320",
    "Celo Baklava Testnet",
    "62320/"
  );

  verifyContract(
    "0x03943C3ef00d92e130185CeBC0bcc435Def2cC94",
    "43114",
    "Avalanche Mainnet",
    "42220/"
  );

  verifyContract(
    "0x35C671Ea8e4Fd1e922157D48EABD5ab6b8CC408E",
    "43113",
    "Avalanche Fuji Testnet",
    "shared/"
  );

  verifyContract(
    "0x8F78b9c92a68DdF719849a40702cFBfa4EB60dD0",
    "41",
    "Telos EVM Testnet",
    "shared/"
  );

  verifyContract(
    "0x059611daEdBA5Fe0875aC7c76d7cE47FfE5c39C5",
    "40",
    "Telos EVM Mainnet",
    "40/"
  );

  // verifyContract(
  //   "0x68107Fb54f5f29D8e0B3Ac44a99f4444D1F22a68",
  //   "77",
  //   "Sokol",
  //   "shared/"
  //
  // );

  verifyContract(
    "0x0e9b6C08Fe70Aac8fd08a74a076c2B1C9f7c7d14",
    "42161",
    "Arbitrum Mainnet",
    "42161/"
  );

  // verifyContract(
  //   "0xd46fd24ea21F04459407Fb0B518451e54d0b07a1",
  //   "421613",
  //   "Arbitrum Görli",
  //   "shared/"
  //
  // );

  verifyContract(
    "0xaBe8cf2Dacb0053C1ebd5881392BD17Ec2402a4F",
    "421614",
    "Arbitrum Sepolia",
    "shared/"
  );

  verifyContract(
    "0x34626f85F7Ff1B8546E3d0A2b3c84B9e0aA44dCF",
    "37714555429",
    "Xai Testnet",
    "shared/"
  );

  verifyContract(
    "0x46151F59ED4d2021E3946B1d8Ab75780A1FDA2c6",
    "660279",
    "Xai Mainnet",
    "shared/"
  );

  verifyContract(
    "0xA25b72DADEB96E166D1a225C61b54CA29C45EBD1",
    "8",
    "Ubiq",
    "8/"
  );

  // Oneledger
  verifyContract(
    "0x774081ECDDb30F96EB5Bb21DcAB17C73F29f5eF3",
    "311752642",
    "OneLedger Mainnet",
    "shared/"
  );

  // verifyContract(
  //   "0x34eC0cBd5E33e7323324333434fe978f1000d9cd",
  //   "4216137055",
  //   "OneLedger Frankenstein Testnet",
  //   ["4216137055/SigmaToken.sol"],
  //   "4216137055/SigmaToken.json"
  // );

  // Has contracts to be fetched from IPFS
  verifyContract(
    "0xB2d0641fc8863514B6533b129fD744200eE17D29",
    "57",
    "Syscoin Mainnet",
    "57/"
  );

  // Has contracts to be fetched from IPFS
  verifyContract(
    "0x68107Fb54f5f29D8e0B3Ac44a99f4444D1F22a68",
    "5700",
    "Syscoin Tanenbaum Testnet",
    "shared/"
  );

  // Rollux Mainnet
  verifyContract(
    "0x1187124eC74e2A2F420540C338186dD702cF6340",
    "570",
    "Rollux Mainnet",
    "shared/"
  );

  // Rollux Tanenbaum (testnet)
  verifyContract(
    "0x736bfcA6a599bF0C3D499F8a0bC5ab2bA2030AC6",
    "57000",
    "Rollux Tanenbaum",
    "shared/"
  );

  verifyContract(
    "0xE295aD71242373C37C5FdA7B57F26f9eA1088AFe",
    "10",
    "Optimism Mainnet",
    "10/"
  );

  // verifyContract(
  //   "0xB5FAD02EbF6edffbdf206d2C1ad815bcDdb380f8",
  //   "420",
  //   "Optimism Goerli Testnet",
  //   "shared/"
  //
  // );

  verifyContract(
    "0xaBe8cf2Dacb0053C1ebd5881392BD17Ec2402a4F",
    "11155420",
    "Optimism Sepolia Testnet",
    "shared/"
  );

  verifyContract(
    "0x43f980475B9eb5D93A19dfA84511ECE7b330c226",
    "288",
    "Boba Network",
    "288/"
  );

  // verifyContract(
  //   "0x8F78b9c92a68DdF719849a40702cFBfa4EB60dD0",
  //   "28",
  //   "Boba Network Rinkeby Testnet",
  //   "shared/"
  //
  // );

  verifyContract(
    "0xd8A08AFf1B0585Cad0E173Ce0E93551Ac59D3530",
    "106",
    "Velas Mainnet",
    "106/"
  );

  verifyContract(
    "0x084c77e84853B960aEB0a0BD4Fc6689aC9c6d76E",
    "82",
    "Meter Mainnet",
    "82/"
  );

  verifyContract(
    "0x736D468Bc8F868a80A0F9C4Ca24dacf8a5A3a684",
    "83",
    "Meter Testnet",
    "shared/"
  );

  verifyContract(
    "0xC9BdeEd33CD01541e1eeD10f90519d2C06Fe3feB",
    "1313161554",
    "Aurora Mainnet",
    "1313161554/"
  );

  verifyContract(
    "0xd46fd24ea21F04459407Fb0B518451e54d0b07a1",
    "1313161555",
    "Aurora Testnet",
    "shared/"
  );

  verifyContract(
    "0xc975C9C57641E6Ac3ca32c1ceaE9A88135Fe9C30",
    "5845",
    "Tangle",
    "shared/"
  );

  verifyContract(
    "0x08BB0D7fCe37dD766d13DC19A00c95878ed2E68c",
    "1284",
    "Moonbeam",
    "1284/"
  );
  verifyContract(
    "0x460947bD434b4FF90Af62f3F389b39aab0d6A77D",
    "1285",
    "Moonriver",
    "1285/"
  );
  verifyContract(
    "0x08BB0D7fCe37dD766d13DC19A00c95878ed2E68c",
    "1287",
    "Moonbase",
    "1287/"
  );

  // // Candle
  // verifyContract(
  //   "0xaa80bC172F3275B837C0515d3d50AcC4EC0cC96b",
  //   "534",
  //   "Candle Mainnet",
  //   "shared/"
  //
  // );

  // Palm
  verifyContract(
    "0xd46fd24ea21F04459407Fb0B518451e54d0b07a1",
    "11297108109",
    "Palm Mainnet",
    "shared/"
  );

  // Palm Testnet
  verifyContract(
    "0x68107Fb54f5f29D8e0B3Ac44a99f4444D1F22a68",
    "11297108099",
    "Palm Testnet",
    "shared/"
  );

  // Fuse Mainnet
  verifyContract(
    "0xCaFC1F87E4cabD59fAB26d02D09207147Aae3F1E",
    "122",
    "Fuse Mainnet",
    "shared/"
  );

  // // Darwinia Pangolin Testnet
  // verifyContract(
  //   "0x7de04a7596958D44baB52F4e5D0c9e79cB16ef8B",
  //   "43",
  //   "Darwinia Pangolin Testnet",
  //   "shared/"
  //
  // );

  // Darwinia Crab Mainnet
  verifyContract(
    "0xE0E78187F01E026bdD0bd901e5Ae2e10C022366D",
    "44",
    "Darwinia Pangolin Testnet",
    "shared/"
  );

  // Evmos Testnet
  verifyContract(
    "0x07Eb2490cEfc74bAEb4B13c2dB9119CA0c38959B",
    "9000",
    "Evmos Testnet",
    "shared/"
  );

  // Evmos Mainnet
  verifyContract(
    "0x1d897A65A4fa98BBdfc2e94ad2357cE051Bf4a21",
    "9001",
    "Evmos Mainnet",
    "shared/"
  );

  // MultiVAC Mainnet
  verifyContract(
    "0x411925A3B2Ed99cD29DF76822D6419163d80858f",
    "62621",
    "MultiVAC Mainnet",
    "shared/"
  );

  // WAGMI Testnet
  verifyContract(
    "0x5974BF3196fc03A20cEB196270307707e0158BbD",
    "11111",
    "WAGMI",
    "shared/"
  );

  // Gather Mainnet
  verifyContract(
    "0x5b470D7B8165D109E3Fd2e2B4E7a30Cb89C051e5",
    "192837465",
    "GTH",
    "shared/"
  );

  // // Gather Testnet
  // verifyContract(
  //   "0x08Da5501c22AE1ce2621724Ca1A03383d6C12c4d",
  //   "356256156",
  //   "GTH",
  //   "shared/"
  // );

  // // Gather Devnet
  // verifyContract(
  //   "0xEeE72e2295E181BaB1ef049bFEAaf5fC348998C5",
  //   "486217935",
  //   "GTH",
  //   "shared/"
  //
  // );

  // DFK Chain Testnet
  verifyContract(
    "0x276946F2453538E882281d5A36ad6d19BBDfdaA7",
    "335",
    "DFK Chain Testnet",
    "shared/"
  );

  // DFK Chain Mainnet
  verifyContract(
    "0xB98EBF39148D39536C7f312E059990Dc59Aa26B5",
    "53935",
    "DFK Chain",
    "shared/"
  );
  verifyContract(
    "0xA3b8eB7A6C4EE5902Ef66d455da98973B55B9f8a",
    "9996",
    "Mind Smart Chain Mainnet",
    "shared/"
  );
  verifyContract(
    "0x6720b7a5974373C3F6bdE96c09bA4ffdddEEAeD7",
    "9977",
    "Mind Smart Chain Testnet",
    "shared/"
  );
  // Energy Web Volta Testnet
  verifyContract(
    "0x4667b7ce62e56B71146885555c68d2DDdf63349A",
    "73799",
    "Energy Web Volta Testnet",
    "shared/"
  );

  // Energy Web Chain
  verifyContract(
    "0xd07BECd1b2FE97924a2d4A0cF2d96e499ce28cA9",
    "246",
    "Energy Web Chain",
    "shared/"
  );

  // Godwoken testnet v1.1
  verifyContract(
    "0xc8D69B4D58bb79D03C0b83DbBAE509DAF3135e74",
    "71401",
    "Godwoken Testnet (V1.1)",
    "shared/"
  );

  // Godwoken mainnet v1.1
  verifyContract(
    "0x0aEF0854bCD792cb37FA0e75c27a1bC326d11725",
    "71402",
    "Godwoken Mainnet",
    "shared/"
  );

  // Dexalot Testnet
  verifyContract(
    "0xfa5a1E7788514Ae2B879377cF08a9CF2901d3A21",
    "432201",
    "Dexalot Testnet",
    "shared/"
  );

  // Dexalot Mainnet
  verifyContract(
    "0x1c799C32a6cF228D0656f3B87D60224afaB45903",
    "432204",
    "Dexalot Subnet",
    "shared/"
  );

  // //Crystaleum
  // verifyContract(
  //   "0x8Ab612E257534b7d5a6E315444f1C45c434eAaCf",
  //   "103090",
  //   "Crystaleum",
  //   "shared/"
  //
  // );

  //Kekchain (testnet)
  // verifyContract(
  //   "0x6FCe618B0677EdFCca9d38ed48Af89a8c056C938",
  //   "420666",
  //   "Kekchain",
  //   "shared/"
  // );

  //Kekchain Main Net (kekistan)
  // verifyContract(
  //   "0xbc0103404476AF674756911553b7A45B55e989e5",
  //   "420420",
  //   "Kekchain",
  //   "shared/"
  // );

  // Canto
  verifyContract(
    "0x65ec06aF7b8A6cBa7E7226e70dd2eBd117b823Cd",
    "7700",
    "Canto",
    "shared/"
  );

  // Canto Testnet
  verifyContract(
    "0x37e12c98b4663DcE9ab1460073D9Fe82A7bFD0d8",
    "7701",
    "Canto Testnet",
    "shared/"
  );

  // // POA Network Core
  // verifyContract(
  //   "0x3b2e3383AeE77A58f252aFB3635bCBd842BaeCB3",
  //   "99",
  //   "POA Core",
  //   "shared/"
  //
  // );

  // // Astar (EVM)
  // verifyContract(
  //   "0xA7e70Be8A6563DCe75299c30D1566A83fC63BC37",
  //   "592",
  //   "Astar (EVM)",
  //   "shared/"
  //
  // );

  // Gnosis Chiado Testnet
  verifyContract(
    "0xd46fd24ea21F04459407Fb0B518451e54d0b07a1",
    "10200",
    "Gnosis Chiado Testnet",
    "shared/"
  );

  // Klaytn Testnet Baobab
  verifyContract(
    "0x662749a392CeB1b5973a90FB2c388a2C18B8812c",
    "1001",
    "Klaytn Testnet Baobab",
    "shared/"
  );

  // Klaytn Mainnet Cypress
  // verifyContract(
  //   "0x3b2e3383AeE77A58f252aFB3635bCBd842BaeCB3",
  //   "8217",
  //   "Klaytn Mainnet Cypress",
  //   "shared/"
  // );

  // Shiden (EVM)
  verifyContract(
    "0x3b2e3383AeE77A58f252aFB3635bCBd842BaeCB3",
    "336",
    "Shiden (EVM)",
    "shared/"
  );

  // Chain support turned off
  // // Optimism Bedrock: Goerli Alpha Testnet
  // verifyContract(
  //   "0xA7e70Be8A6563DCe75299c30D1566A83fC63BC37",
  //   "28528",
  //   "Optimism Bedrock: Goerli Alpha Testnet",
  //   "shared/"
  //
  // );

  // ZetaChain: Athens Testnet
  verifyContract(
    "0x52ef49D23630EF439a8177E1e966F1953f37473f",
    "7001",
    "ZetaChain Athens Testnet",
    "shared/"
  );

  // ZetaChain: Athens Mainnet
  verifyContract(
    "0x5f5a064761A416919A60939DB85AeFD487e6cB3A",
    "7000",
    "ZetaChain Athens Mainnet",
    "shared/"
  );

  // Oasis Emerald Mainnet
  verifyContract(
    "0x7228Ab1F57e6fFd9F85930b9a9C2E9DD2307E4D0",
    "42262",
    "Oasis Emerald Mainnet",
    "shared/"
  );

  // Oasis Emerald Testnet
  verifyContract(
    "0x70D7603cAc831A9f23Fc7cAc301db300D55EA921",
    "42261",
    "Oasis Emerald Testnet",
    "shared/"
  );

  // Songbird Canary Network
  verifyContract(
    "0x024829b4A91fB78437A854380c89A3fFc966c2D1",
    "19",
    "Songbird Canary Network",
    "shared/"
  );

  // // Flare Mainnet
  // verifyContract(
  //   "0xbBc2EdeDc9d2d97970eE20d0Dc7216216a27e635",
  //   "14",
  //   "Flare Mainnet",
  //   "shared/"
  //
  // );

  // Oasis Sapphire Mainnet
  verifyContract(
    "0xFBcb580DD6D64fbF7caF57FB0439502412324179",
    "23294",
    "Oasis Sapphire",
    "shared/"
  );

  // Oasis Sapphire Testnet
  verifyContract(
    "0xFBcb580DD6D64fbF7caF57FB0439502412324179",
    "23295",
    "Oasis Sapphire Testnet",
    "shared/"
  );

  // Stratos Testnet (Mesos)
  verifyContract(
    "0xA049F14E503A489E6f72603034CBe4d6835C8393",
    "2047",
    "Stratos Testnet",
    "shared/"
  );

  // Stratos Mainnet
  verifyContract(
    "0x9004804c4306d0eF7687Bce0C193A94C7593013F",
    "2048",
    "Stratos Mainnet",
    "shared/"
  );

  // Bear Network Chain Mainnet
  verifyContract(
    "0x0f103813fa15CA19b6C4B46a0Afe99440b81d7C3",
    "641230",
    "Bear Network Chain Mainnet",
    "shared/"
  );

  // Lyra Mainnet
  verifyContract(
    "0xA46418a787312558453D79037f83b1319ae62c62",
    "957",
    "Lyra Mainnet",
    "shared/"
  );

  // // Base Goerli Testnet
  // verifyContract(
  //   "0x8F78b9c92a68DdF719849a40702cFBfa4EB60dD0",
  //   "84531",
  //   "Base Goerli Testnet",
  //   "shared/"
  // );

  // Base Mainnet
  verifyContract(
    "0x5e357053DDa704D059D146444cCC81afC1B2a662",
    "8453",
    "Base Mainnet",
    "shared/"
  );

  // Fraxtal
  verifyContract(
    "0xEe44D634f97d8eE09850Ed04559E068D30276FE7",
    "252",
    "Fraxtal",
    "252/",
    "partial"
  );

  verifyContract(
    "0x31D982ebd82Ad900358984bd049207A4c2468640",
    "2522",
    "Fraxtal Testnet",
    "252/",
    "partial"
  );

  // Wanchain Mainnet
  verifyContract(
    "0xC3649123BCa36c0c38A71bDbd2F508AB4f939f47",
    "888",
    "Wanchain Mainnet",
    "shared/"
  );

  // Wanchain Testnet
  verifyContract(
    "0x500E12a948E9Fc594bC6Fe86B3B270B5a67332D8",
    "999",
    "Wanchain Testnet",
    "shared/"
  );

  // The Root Network Mainnet
  verifyContract(
    "0x6C0cE8d62F1D81464F6F4DecB62f97aa83B8Df89",
    "7668",
    "The Root Network Mainnet",
    "shared/"
  );

  // The Root Network Porcini (Testnet)
  verifyContract(
    "0x225F2cD344c61152F8E7200E62e03dEfD683f2c4",
    "7672",
    "The Root Network Porcini",
    "shared/"
  );

  // Hedera Mainnet
  verifyContract(
    "0x00000000000000000000000000000000002265bb",
    "295",
    "Hedera Mainnet",
    "shared/"
  );

  // DogeChain Mainnet
  verifyContract(
    "0x2a35F4AA0d3e417e8896E972f35dba4b39b6305e",
    "2000",
    "DogeChain Mainnet",
    "shared/"
  );

  // Bitkub Chain Testnet
  verifyContract(
    "0x58909Ef2F2b167F52cF46575f1582500287cCE48",
    "25925",
    "Bitkub Chain Testnet",
    "shared/"
  );

  // Bitkub Chain
  verifyContract(
    "0xC75f4D89A0DdA70Ad613908D9976E90dAb42035c",
    "96",
    "Bitkub Chain",
    "shared/"
  );

  // Cronos Mainnet Beta
  verifyContract(
    "0xEdE2053329D203E8261B47A10540Ee4b7a596667",
    "25",
    "Cronos Mainnet Beta",
    "25/"
  );

  // Elysium Mainnet Chain
  verifyContract(
    "0x20563837F7423465699D7675BCB82f886a761c25",
    "1339",
    "Elysium Mainnet",
    "shared/"
  );

  // Taiko Grimsvotn L2
  // verifyContract(
  //   "0x68107Fb54f5f29D8e0B3Ac44a99f4444D1F22a68",
  //   "167005",
  //   "Taiko Grimsvotn L2",
  //   "shared/"
  // );

  // Taiko Eldfell L3
  // verifyContract(
  //   "0x270a7521B3678784f96848D441fE1B2dc2f040D8",
  //   "167006",
  //   "Taiko Eldfell L3",
  //   "shared/",
  //   "partial"
  // );

  // ZORA Mainnet
  verifyContract(
    "0x090734f94FA67590702421A9B61892509b7CE80A",
    "7777777",
    "ZORA MAinnet",
    "shared/"
  );

  // ZORA Sepolia Testnet
  verifyContract(
    "0x9788C590bd201b80091Bca6A322BeB903b8190Dd",
    "999999999",
    "ZORA Sepolia Testnet",
    "shared/"
  );

  // UPTN Chain Mainnet
  verifyContract(
    "0x212F6222fB4937978A806b14FB2725169825078F",
    "6119",
    "UPTN Chain",
    "6119/"
  );

  // BEAM Chain Testnet
  verifyContract(
    "0x9BF49b704EE2A095b95c1f2D4EB9010510c41C9E",
    "13337",
    "BEAM Chain",
    "13337/",
    "partial"
  );

  // Kanazawa Chain Testnet
  verifyContract(
    "0x24c456Fb4c450208366B1f8322c3241aA013758e",
    "222000222",
    "Kanazawa Chain",
    "222000222/"
  );

  // MELD Chain Testnet
  verifyContract(
    "0x769eE5A8e82C15C1b6E358f62aC8eb6E3AbE8dC5",
    "333000333",
    "MELD Chain",
    "333000333/"
  );

  // Kiwi Subnet
  verifyContract(
    "0xe89a85b79e64b35829625A7EEf70F8915d32F75f",
    "2037",
    "Kiwi Subnet",
    "2037/"
  );

  // KAVA EVM
  verifyContract(
    "0xAdFa11e737ec8fA6e91091468aEF33a66Ae0044c",
    "2222",
    "Kava EVM",
    "shared/"
  );

  // Siberium Testnet
  verifyContract(
    "0x60E9b3CD8C160Ce6408dD6E2Fa938895cfF7E087",
    "111000",
    "Siberium Testnet",
    "shared/"
  );

  // Ethereum Classic Mainnet
  verifyContract(
    "0x45a82B987a4e5d7D00eD5aB325DF00850cDAbBAC",
    "61",
    "Ethereum Classic Mainnet",
    "shared/"
  );

  // Filecoin Mainnet
  verifyContract(
    "0x23396626F2C9c0b31cC6C2729172103961Ae2A26",
    "314",
    "Filecoin Mainnet",
    "shared/"
  );

  // Filecoin Calibration Testnet
  verifyContract(
    "0xB34d5e2Eb6eCFDe11cC63955b43335A2407A4683",
    "314159",
    "Filecoin Calibration Testnet",
    "shared/"
  );

  // Zilliqa EVM
  verifyContract(
    "0x6F85669808e20b121980DE8E7a794a0cc90fDc77",
    "32769",
    "Zilliqa EVM",
    "shared/"
  );
  // Zilliqa EVM Testnet
  verifyContract(
    "0xeb6Ea260eDFb9837ed100B09c559081AfA5b0785",
    "33101",
    "Zilliqa EVM Testnet",
    "shared/"
  );

  // KAVA EVM Testnet
  verifyContract(
    "0x40b4f95C3bafc8d690B4c3fDD1E8303c4817Cd9C",
    "2221",
    "Kava EVM Testnet",
    "shared/"
  );
  // MAP Testnet Makalu
  verifyContract(
    "0xAbdE047dD5861E163830Ad57e1E51990035E1F44",
    "212",
    "MAP Testnet Makalu",
    "shared/"
  );
  // map-relay-chain mainnet
  verifyContract(
    "0xAbdE047dD5861E163830Ad57e1E51990035E1F44",
    "22776",
    "Map Mainnet",
    "shared/"
  );

  // Edgeware EdgeEVM Mainnet
  verifyContract(
    "0xCc21c38A22918a86d350dF9aB9c5A60314A01e06",
    "2021",
    "Edgeware EdgeEVM Mainnet",
    "shared/"
  );

  // Arbitrum Nova
  verifyContract(
    "0xC2141cb30Ef8cE403569D59964eaF3D66848822F",
    "42170",
    "Arbitrum Nova",
    "shared/"
  );

  // FTM Fantom Opera Mainnet
  verifyContract(
    "0xc47856bEBCcc2BBB23E7a5E1Ba8bB4Fffa5C5476",
    "250",
    "Fantom Opera",
    "shared/"
  );

  verifyContract(
    "0x4956f15efdc3dc16645e90cc356eafa65ffc65ec",
    "4337",
    "Beam Subnet",
    "4337/"
  );

  // verifyContract(
  //   "0x72Ed1E3E3A68DfB7495FAfb19C0de1A0B7Ec5524",
  //   "78432",
  //   "Conduit Subnet",
  //   "78432/"
  // );

  // verifyContract(
  //   "0xa785B911a79B0d5d8895c567663c29F0f7B93321",
  //   "78431",
  //   "Bulletin Subnet",
  //   "78431/"
  // );

  // // Amplify Subnet
  // verifyContract(
  //   "0xB19f81cA2141ACd6F2Cc39bAFAD2a613bC4c9592",
  //   "78430",
  //   "Amplify Subnet",
  //   "78430/"
  // );

  // Shrapnel Subnet Testnet
  verifyContract(
    "0x8Bb9d0Dd48B7a54B248D2d386AfF253DA7856479",
    "2038",
    "Shrapnel Testnet",
    "2038/"
  );

  // Shrapnel Subnet
  verifyContract(
    "0xb9D27a0D61392566b92E08937a6C6E798F197ADF",
    "2044",
    "Shrapnel Subnet",
    "2044/"
  );
  verifyContract(
    "0xD5bB0035a178d56Abd23a39fB3666031084b2cb5",
    "1116",
    "Core Blockchain Mainnet",
    "shared/"
  );

  verifyContract(
    "0xfABd9a36bF07A3190859f819638E0A49adEa6C41",
    "10242",
    "Arthera Mainnet",
    "shared/"
  );

  verifyContract(
    "0xE115Ef16e46bbF46591170D712140eC553C43553",
    "10243",
    "Arthera Testnet",
    "shared/"
  );

  // Q Mainnet
  verifyContract(
    "0xc8AeB7206D1AD1DD5fC202945401303b3A7b72e0",
    "35441",
    "Q Mainnet",
    "shared/"
  );

  // Q Testnet
  verifyContract(
    "0xc8AeB7206D1AD1DD5fC202945401303b3A7b72e0",
    "35443",
    "Q Testnet",
    "shared/"
  );

  verifyContract(
    "0xbF33D2dA0F875D826ce1bA250F66b2785d48C113",
    "11235",
    "Haqq Mainnet",
    "shared/"
  );

  verifyContract(
    "0xbF33D2dA0F875D826ce1bA250F66b2785d48C113",
    "54211",
    "Haqq Testnet",
    "shared/"
  );

  verifyContract(
    "0x612C7dE4039655B9C9aE9A9B41f3A22319F0dF65",
    "1115",
    "Core Blockchain Testnet",
    "shared/"
  );

  verifyContract(
    "0xFe392C04b7879f28D9F966239F3e3646fe048863",
    "30",
    "Rootstock",
    "shared/"
  );

  verifyContract(
    "0x10fB58BBd3c4F580aC4be0600221850FDF33BEdF",
    "49797",
    "Energi Testnet",
    "shared/"
  );

  verifyContract(
    "0xA9CD2d159ca8ab30711e9d9331D5229476e8a2d5",
    "39797",
    "Energi Mainnet",
    "shared/"
  );

  // Mantle Mainnet
  verifyContract(
    "0x77cD62e4D8d7b9dA83A2B6a15Ca6c702E83eCE44",
    "5000",
    "Mantle Mainnet",
    "shared/"
  );
  // Mantle Sepolia Testnet
  verifyContract(
    "0xd8EFfb6C21e926E1d71440A2b6e8E1566fAf62D6",
    "5003",
    "Mantle Sepolia Testnet",
    "shared/"
  );

  // Crossbell Mainnet
  verifyContract(
    "0xaa028312440DFd72A33053932150aE5e35017f6A",
    "3737",
    "Crossbell Mainnet",
    "shared/"
  );

  // Rikeza Network
  verifyContract(
    "0xa8c07c66d0458e8c6e442a8827f4bc3fad036407",
    "1433",
    "Rikeza Network",
    "1433/"
  );

  // Zeniq Mainnet
  verifyContract(
    "0xCf16669c144989409D439262F2BfBFa31BD6cd2a",
    "383414847825",
    "Zeniq",
    "shared/"
  );

  // Tiltyard Subnet
  verifyContract(
    "0xfd52e1A54442aC8d6a7C54713f99D0dc113df220",
    "1127469",
    "Tiltyard Subnet",
    "1127469/"
  );

  // Polygon zkEVM Mainnet
  verifyContract(
    "0xaa50c265da4552db6e8983317e3b5510727db132",
    "1101",
    "Polygon zkEVM",
    "shared/"
  );

  // Scroll Sepolia Testnet
  verifyContract(
    "0xce478ef16eb34438463513c48da4f31269fa8b6a",
    "534351",
    "Scroll Sepolia Testnet",
    "shared/"
  );

  // Scroll
  verifyContract(
    "0x1685d11a2EDce8d2C8015f4cB0Cd197839b761f5",
    "534352",
    "Scroll",
    "shared/"
  );

  // Mode Testnet
  verifyContract(
    "0x4d5f06cC2A7d3a625C95D04Cfaec5AEb5eCfA33D",
    "919",
    "Mode Testnet",
    "shared/"
  );

  // Mode
  verifyContract(
    "0x4d5f06cC2A7d3a625C95D04Cfaec5AEb5eCfA33D",
    "34443",
    "Mode",
    "shared/"
  );

  // Conflux eSpace
  verifyContract(
    "0x4d5f06cc2a7d3a625c95d04cfaec5aeb5ecfa33d",
    "1030",
    "Conflux eSpace",
    "shared/"
  );

  // Lightlink Pegasus Testnet
  verifyContract(
    "0x948a02ABB83ED54D8908F6725d2a9cEE6B6B582a",
    "1891",
    "Lightlink Pegasus Testnet",
    "shared/"
  );

  // Lightlink Phoenix Mainnet
  verifyContract(
    "0x948a02ABB83ED54D8908F6725d2a9cEE6B6B582a",
    "1890",
    "Lightlink Phoenix Mainnet",
    "shared/"
  );

  // ZKFair Mainnet
  verifyContract(
    "0xc3a9766e07754cC1894E5c0A2459d23A676dDD0D",
    "42766",
    "ZKFair Mainnet",
    "shared/"
  );

  // Kroma Sepolia
  verifyContract(
    "0x4d5f06cC2A7d3a625C95D04Cfaec5AEb5eCfA33D",
    "2358",
    "Kroma Sepolia",
    "shared/"
  );

  // Kroma
  verifyContract(
    "0x270236c25d28a2cd85ed9a1ef0b31835fb9e4ff6",
    "255",
    "Kroma",
    "shared/"
  );

  // Ozone Chain Mainnet
  verifyContract(
    "0x50A9B085260F80CFEb1Af8c7131980fC11238ccB",
    "4000",
    "Ozone Chain Mainnet",
    "shared/"
  );

  // Endurance Smart Chain Mainnet
  verifyContract(
    "0x9e5b6c4F1080a4cb5bFD84816375c25E3B26d11A",
    "648",
    "Endurance Smart Chain Mainnet",
    "shared/"
  );

  // CrossFi Chain Testnet
  verifyContract(
    "0x684F57Dd731EB2F7Bab0f9b077C41C256CB4eb17",
    "4157",
    "CrossFi Chain Testnet",
    "shared/"
  );

  // Tiltyard Mainnet
  verifyContract(
    "0xbBB3e01361604EB1884b3f1Cf3524b73966E8Ef9",
    "710420",
    "Tiltyard Mainnet",
    "shared/"
  );

  // Phoenix Mainnet
  verifyContract(
    "0x4aE9a333D2Bfb5754fEa6aA24c17026EbD411e2f",
    "13381",
    "Phoenix Mainnet",
    "shared/"
  );

  // YMTECH-BESU Testnet
  verifyContract(
    "0x37A01685de21e2d459fE3c6AEDe86A94B4bb8d9C",
    "202401",
    "YMTECH-BESU Testnet",
    "shared/"
  );

  // Swisstronik Testnet
  verifyContract(
    "0xd9FeCAb5f83F381c15Fa1420DB7F1647a966016E",
    "1291",
    "Swisstronik Testnet",
    "shared/"
  );

  // Polygon Amoy Testnet
  verifyContract(
    "0x8A4eBAEB1319623Aebda7c0F77b22263893f286B",
    "80002",
    "Polygon Amoy Testnet",
    "shared/"
  );

  // DEGEN chain
  verifyContract(
    "0x61A4Bc8a6F81f3A6B0677dd1e5CB4671d0734Cb3",
    "666666666",
    "DEGEN chain",
    "shared/"
  );

  // Stratis Mainnet
  verifyContract(
    "0x2FaCD0B78210f27B70d75a2F17dcE133C07C0Ab4",
    "105105",
    "Stratis Mainnet",
    "shared/"
  );

  // Auroria Testnet
  verifyContract(
    "0x317306CE2b9CE1C8f419bfB2E480b4f000FB6B09",
    "205205",
    "Auroria Testnet",
    "shared/"
  );

  // Merlin Mainnet
  verifyContract(
    "0x5C45f386FD1346FE80a1A0dA6c889384372E4580",
    "4200",
    "Merlin Mainnet",
    "shared/"
  );

  // Aura Euphoria Testnet
  verifyContract(
    "0xF24b6C8a9A658260F2BF019E85BB081fFAf2e590",
    "6321",
    "Aura Euphoria Testnet",
    "shared/"
  );

  // Aura Xstaxy Mainnet
  verifyContract(
    "0x6Da592Fb9E71342050511AC50E610EA24004F3ec",
    "6322",
    "Aura Xstaxy Mainnet",
    "shared/"
  );

  // Bitlayer Mainnet
  verifyContract(
    "0x3eBC948d4E3E1dACAd8fcAB719937b6264222718",
    "200901",
    "Bitlayer Mainnet",
    "shared/"
  );

  // Bitlayer Testnet
  verifyContract(
    "0x0E05574850f8a70B40df4A665Eb438EA9a359615",
    "200810",
    "Bitlayer Testnet",
    "shared/"
  );

  // Redstone
  verifyContract(
    "0x81EbbEDEd806Dbaa6ccD5a9D6D88D0d90B70dfc9",
    "690",
    "Redstone",
    "shared/"
  );

  // Garnet Holesky
  verifyContract(
    "0x81EbbEDEd806Dbaa6ccD5a9D6D88D0d90B70dfc9",
    "17069",
    "Garnet Holesky",
    "shared/"
  );

  // PlayFair Testnet Subnet
  verifyContract(
    "0x9be71dB4693657625F92359d046c513Bb35F96db",
    "12898",
    "PlayFair Testnet Subnet",
    "shared/"
  );

<<<<<<< HEAD
  // HOME Verse Mainnet
  verifyContract(
    "0x988d819a6103f0a9a693BE7Ffd90fe7b499592f5",
    "19011",
    "HOME Verse Mainnet",
=======
  // Lamina1
  verifyContract(
    "0x61ACA050011D091A5790de774190cCdD42Ab882F",
    "10849",
    "Lamina1",
    "shared/"
  );

  // Lamina1 Identity
  verifyContract(
    "0x61ACA050011D091A5790de774190cCdD42Ab882F",
    "10850",
    "Lamina1 Identity",
    "shared/"
  );

  // Lamina1 Testnet
  verifyContract(
    "0x61ACA050011D091A5790de774190cCdD42Ab882F",
    "764984",
    "Lamina1 Testnet",
    "shared/"
  );

  // Lamina1 Identity Testnet
  verifyContract(
    "0x61ACA050011D091A5790de774190cCdD42Ab882F",
    "767368",
    "Lamina1 Identity Testnet",
>>>>>>> 2ddca0f0
    "shared/"
  );

  it("should have included Etherscan contracts for all testedChains having etherscanAPI", function (done) {
    const missingEtherscanTests: ChainApiResponse[] = [];
    supportedChains
      .filter((chain) => testedChains.has(`${chain.chainId}`))
      .forEach((chain) => {
        if (chain.chainId == 1337 || chain.chainId == 31337) return; // Skip LOCAL_CHAINS: Ganache and Hardhat
        if (
          chain.etherscanAPI &&
          !Object.prototype.hasOwnProperty.call(
            testEtherscanContracts,
            chain.chainId.toString()
          )
        ) {
          missingEtherscanTests.push(chain);
        }
      });

    chai.assert(
      missingEtherscanTests.length == 0,
      `There are missing Etherscan tests for chains: ${missingEtherscanTests
        .map((chain) => `${chain.name} (${chain.chainId})`)
        .join(",\n")}`
    );

    done();
  });

  // Finally check if all the "supported: true" chains have been tested
  it("should have tested all supported chains", function (done) {
    if (newAddedChainIds.length) {
      // Don't test all chains if it is a pull request for adding new chain support
      return this.skip();
    }

    const untestedChains: ChainApiResponse[] = [];
    supportedChains.forEach((chain) => {
      if (chain.chainId == 1337 || chain.chainId == 31337) return; // Skip LOCAL_CHAINS: Ganache and Hardhat
      if (!testedChains.has(chain.chainId.toString())) {
        untestedChains.push(chain);
      }
    });
    chai.assert(
      untestedChains.length == 0,
      `There are untested chains!: ${untestedChains
        .map((chain) => `${chain.name} (${chain.chainId})`)
        .join(",\n")}`
    );

    done();
  });

  //////////////////////
  // Helper functions //
  //////////////////////

  function verifyContract(
    address: string,
    chainId: string,
    chainName: string,
    sourceAndMetadataDir: string, // folder
    expectedStatus = "perfect"
  ) {
    // If it is a pull request for adding new chain support, only test the new chain
    if (newAddedChainIds.length && !newAddedChainIds.includes(chainId)) return;
    it(`should verify a contract on ${chainName} (${chainId})`, function (done) {
      // Context for the test report
      addContext(this, {
        title: "Test identifier",
        value: {
          chainId: chainId,
          testType: "normal",
        },
      });

      const fullDir = path.join(__dirname, "sources", sourceAndMetadataDir);
      const files = {};
      readFilesRecursively(fullDir, files);

      chai
        .request(serverFixture.server.app)
        .post("/")
        .send({
          address: address,
          chain: chainId,
          files: files,
        })
        .end(async (err, res) => {
          await assertVerification(
            null,
            err,
            res,
            done,
            address,
            chainId,
            expectedStatus
          );
          anyTestsPass = true;
        });
    });
    testedChains.add(chainId);
  }
});

function readFilesRecursively(
  directoryPath: string,
  files: Record<string, string>
) {
  const filesInDirectory = fs.readdirSync(directoryPath);

  filesInDirectory.forEach((file) => {
    const filePath = path.join(directoryPath, file);

    if (fs.statSync(filePath).isDirectory()) {
      // Recursively call the function for subdirectories
      readFilesRecursively(filePath, files);
    } else {
      // Read and store the content of the file
      files[file] = fs.readFileSync(filePath).toString();
    }
  });
}<|MERGE_RESOLUTION|>--- conflicted
+++ resolved
@@ -1491,13 +1491,14 @@
     "shared/"
   );
 
-<<<<<<< HEAD
   // HOME Verse Mainnet
   verifyContract(
     "0x988d819a6103f0a9a693BE7Ffd90fe7b499592f5",
     "19011",
     "HOME Verse Mainnet",
-=======
+    "shared/"
+  );
+  
   // Lamina1
   verifyContract(
     "0x61ACA050011D091A5790de774190cCdD42Ab882F",
@@ -1527,7 +1528,6 @@
     "0x61ACA050011D091A5790de774190cCdD42Ab882F",
     "767368",
     "Lamina1 Identity Testnet",
->>>>>>> 2ddca0f0
     "shared/"
   );
 
