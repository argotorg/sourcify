--- conflicted
+++ resolved
@@ -1531,7 +1531,6 @@
     "shared/"
   );
 
-<<<<<<< HEAD
   // Space Subnet Testnet
   verifyContract(
     "0x368ef7513d327c591865da35f3893f29770f9f86",
@@ -1554,14 +1553,12 @@
     "11227",
     "Jirtsu Subnet Testnet",
     "11227/"
-=======
   // Base Sepolia Testnet
   verifyContract(
     "0xaBe8cf2Dacb0053C1ebd5881392BD17Ec2402a4F",
     "84532",
     "Base Sepolia Testnet",
     "shared/"
->>>>>>> 7f0bfde1
   );
 
   it("should have included Etherscan contracts for all testedChains having etherscanAPI", function (done) {
