--- conflicted
+++ resolved
@@ -1247,7 +1247,6 @@
     "shared/1_Storage.metadata.json"
   );
 
-<<<<<<< HEAD
   verifyContract(
     "0x10fB58BBd3c4F580aC4be0600221850FDF33BEdF",
     "49797",
@@ -1260,13 +1259,15 @@
     "0xA9CD2d159ca8ab30711e9d9331D5229476e8a2d5",
     "39797",
     "Energi Mainnet",
-=======
+    ["shared/1_Storage.sol"],
+    "shared/1_Storage.metadata.json"
+  );
+
   // Mantle Mainnet
   verifyContract(
     "0x2977852235B0EcFa27D3Eb045898fFF3575b294B",
     "5000",
     "Mantle Mainnet",
->>>>>>> f977b2c4
     ["shared/1_Storage.sol"],
     "shared/1_Storage.metadata.json"
   );
