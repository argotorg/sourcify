--- conflicted
+++ resolved
@@ -1224,7 +1224,6 @@
     "shared/"
   );
 
-<<<<<<< HEAD
   // Mode Testnet
   verifyContract(
     "0x4d5f06cC2A7d3a625C95D04Cfaec5AEb5eCfA33D",
@@ -1238,7 +1237,9 @@
     "0x4d5f06cC2A7d3a625C95D04Cfaec5AEb5eCfA33D",
     "34443",
     "Mode",
-=======
+    "shared/"
+  );
+  
   // Kroma Sepolia
   verifyContract(
     "0x4d5f06cC2A7d3a625C95D04Cfaec5AEb5eCfA33D",
@@ -1252,7 +1253,6 @@
     "0x270236c25d28a2cd85ed9a1ef0b31835fb9e4ff6",
     "255",
     "Kroma",
->>>>>>> a3bc17fd
     "shared/"
   );
 
