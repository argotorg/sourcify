--- conflicted
+++ resolved
@@ -1372,19 +1372,19 @@
     "shared/"
   );
 
-<<<<<<< HEAD
+  // Swisstronik Testnet
+  verifyContract(
+    "0xd9FeCAb5f83F381c15Fa1420DB7F1647a966016E",
+    "1291",
+    "Swisstronik Testnet",
+    "shared/"
+  );
+
   // Polygon Amoy Testnet
   verifyContract(
     "0x8A4eBAEB1319623Aebda7c0F77b22263893f286B",
     "80002",
     "Polygon Amoy Testnet",
-=======
-  // Swisstronik Testnet
-  verifyContract(
-    "0xd9FeCAb5f83F381c15Fa1420DB7F1647a966016E",
-    "1291",
-    "Swisstronik Testnet",
->>>>>>> 1497e452
     "shared/"
   );
 
