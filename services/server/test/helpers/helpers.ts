--- conflicted
+++ resolved
@@ -94,11 +94,7 @@
   creatorTxHash?: string,
   partial: boolean = false,
 ) {
-<<<<<<< HEAD
-  return await chai
-=======
   const res = await chai
->>>>>>> ceecb9a6
     .request(serverFixture.server.app)
     .post("/")
     .field("address", contractAddress || chainFixture.defaultContractAddress)
@@ -130,6 +126,7 @@
   if (contractAddress) {
     expect(res.body.result[0].address).to.equal(contractAddress);
   }
+  return res;
 }
 
 export async function deployAndVerifyContract(
