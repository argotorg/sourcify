--- conflicted
+++ resolved
@@ -1209,7 +1209,6 @@
       },
     },
   },
-<<<<<<< HEAD
   "33210": {
     // Cloudverse Subnet
     supported: true,
@@ -1219,7 +1218,15 @@
       },
     },
   },
-=======
+  "1343": {
+    // Cloudverse Subnet
+    supported: true,
+    fetchContractCreationTxUsing: {
+      avalancheApi: {
+        chainId: "1343",
+      },
+    },
+  },
   "1115": {
     // Core Blockchain Testnet
     supported: true,
@@ -1246,7 +1253,6 @@
     },
   },
   // Add here new chain
->>>>>>> a9dd6f55
 };
 
 const sourcifyChainsMap: SourcifyChainMap = {};
