import { Router } from "express";
import {
  legacyVerifyEndpoint,
  verifyDeprecated,
} from "./verify.stateless.handlers";
<<<<<<< HEAD
import { safeHandler } from "../../../controllers.common";
=======
import config from "config";
import { checkPerfectMatch, safeHandler } from "../../../controllers.common";
>>>>>>> 63eb5fb3

const router: Router = Router();

router
  .route("/verify")
  .post(checkPerfectMatch, safeHandler(legacyVerifyEndpoint));

<<<<<<< HEAD
router.route("/verify-deprecated").post((req, res, next) => {
  const verifyDeprecatedEnabled = req.app.get("verifyDeprecated") as boolean;
  if (verifyDeprecatedEnabled) {
    safeHandler(verifyDeprecated)(req, res, next);
  } else {
=======
if (config.get("verifyDeprecated")) {
  router
    .route("/verify-deprecated")
    .post(checkPerfectMatch, safeHandler(verifyDeprecated));
} else {
  router.route("/verify-deprecated").all((req, res) => {
>>>>>>> 63eb5fb3
    res.status(400).send("Not found");
  }
});

export const deprecatedRoutesVerifyStateless = {
  "/": {
    method: "post",
    path: "/verify",
  },
};

export default router;<|MERGE_RESOLUTION|>--- conflicted
+++ resolved
@@ -3,12 +3,7 @@
   legacyVerifyEndpoint,
   verifyDeprecated,
 } from "./verify.stateless.handlers";
-<<<<<<< HEAD
-import { safeHandler } from "../../../controllers.common";
-=======
-import config from "config";
 import { checkPerfectMatch, safeHandler } from "../../../controllers.common";
->>>>>>> 63eb5fb3
 
 const router: Router = Router();
 
@@ -16,20 +11,12 @@
   .route("/verify")
   .post(checkPerfectMatch, safeHandler(legacyVerifyEndpoint));
 
-<<<<<<< HEAD
-router.route("/verify-deprecated").post((req, res, next) => {
-  const verifyDeprecatedEnabled = req.app.get("verifyDeprecated") as boolean;
-  if (verifyDeprecatedEnabled) {
-    safeHandler(verifyDeprecated)(req, res, next);
-  } else {
-=======
 if (config.get("verifyDeprecated")) {
   router
     .route("/verify-deprecated")
     .post(checkPerfectMatch, safeHandler(verifyDeprecated));
 } else {
   router.route("/verify-deprecated").all((req, res) => {
->>>>>>> 63eb5fb3
     res.status(400).send("Not found");
   }
 });
