--- conflicted
+++ resolved
@@ -3,19 +3,14 @@
 import logger from "../../common/logger";
 import { getAddress } from "ethers";
 
-<<<<<<< HEAD
 export const safeHandler = <T extends Request = Request>(
   requestHandler: (req: T, res: Response, next: NextFunction) => Promise<any>
 ) => {
   return async (req: T, res: Response, next: NextFunction) => {
-=======
-export const safeHandler = (requestHandler: RequestHandler) => {
-  return async (req: Request, res: Response, next: NextFunction) => {
     // Middlewares can access req.params.* only after routes are defined
     if (req.params.address) {
       req.params.address = getAddress(req.params.address);
     }
->>>>>>> 4fac145d
     try {
       return await requestHandler(req, res as any, next);
     } catch (err: any) {
