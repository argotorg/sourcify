--- conflicted
+++ resolved
@@ -145,20 +145,11 @@
   res.send(resultArray);
 }
 
-<<<<<<< HEAD
-export async function getMetadataEndpoint(req: any, res: Response) {
-  const { match, chain, address } = req.params;
-  const file = await services.storage.getMetadata(chain, address, match);
-  if (file === false) {
-    res.status(404).send();
-    return;
-=======
 function jsonOrString(str: string): object | string {
   try {
     return JSON.parse(str);
   } catch (e) {
     return str;
->>>>>>> 715533b9
   }
 }
 
@@ -171,20 +162,11 @@
   const file = await req.services.storage.performServiceOperation("getFile", [
     chain,
     address,
-<<<<<<< HEAD
-    match,
-    req.params[0]
-  );
-  if (!file) {
-    res.status(404).send();
-    return;
-=======
     match as MatchLevelWithoutAny,
     req.params[0],
   ]);
   if (file === false) {
     return next(new NotFoundError());
->>>>>>> 715533b9
   }
   res.send(jsonOrString(file));
 }
