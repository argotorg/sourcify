import { Request, Response, NextFunction } from "express";
import { getAddress } from "ethers";
import { BadRequestError, InternalServerError } from "../../common/errors";
import logger from "../../common/logger";
import { isContractAlreadyPerfect } from "./verification/verification.common";
import { Services } from "../services/services";
import {
  ImmutableReferences,
  StringMap,
  Transformation,
  TransformationValues,
  Verification,
  VerificationStatus,
} from "@ethereum-sourcify/lib-sourcify";
import { Match } from "../types";

export function checksumAddresses(
  req: Request,
  res: Response,
  next: NextFunction,
) {
  // stateless
  if (req.body?.address) {
    req.body.address = getAddress(req.body.address);
  }
  // session
  if (req.body?.contracts) {
    req.body.contracts.forEach((contract: any) => {
      contract.address = getAddress(contract.address);
    });
  }
  if (req.query.addresses) {
    req.query.addresses = (req.query.addresses as string)
      .split(",")
      .map((address: string) => getAddress(address))
      .join(",");
  }
  next();
}

export function validateAddress(
  req: Request,
  res: Response,
  next: NextFunction,
) {
  if (req.params.address) {
    try {
      // Checksum the address
      req.params.address = getAddress(req.params.address);
    } catch (err: any) {
      logger.info("Invalid address in params", {
        errorMessage: err.message,
        errorStack: err.stack,
        params: req.params,
      });
      return next(
        new BadRequestError(`Invalid address: ${req.params.address}`),
      );
    }
  }
  next();
}

export async function checkPerfectMatch(
  req: Request,
  res: Response,
  next: NextFunction,
) {
  // address and chain are always available because of openAPI validation
  const { address, chain } = req.body ?? {};
  const services = req.app.get("services") as Services;

  try {
    const result = await isContractAlreadyPerfect(
      services.storage,
      address,
      chain,
    );

    if (result) {
<<<<<<< HEAD
      return res.send({ result: [getApiV1ResponseFromMatch(result)] });
=======
      res.send({ result: [getResponseMatchFromMatch(result)] });
      return;
>>>>>>> 1fb85be2
    }

    next();
  } catch (error: any) {
    logger.error("Error in checkPerfectMatch:", {
      error,
      address,
      chain,
    });
    return next(
      new InternalServerError(
        "Error while checking for existing perfect match",
      ),
    );
  }
}

export interface ApiV1Response
  extends Omit<Match, "runtimeMatch" | "creationMatch"> {
  abiEncodedConstructorArguments?: string;
  libraryMap?: StringMap;
  creatorTxHash?: string;
  immutableReferences?: ImmutableReferences;
  runtimeTransformations?: Transformation[];
  creationTransformations?: Transformation[];
  runtimeTransformationValues?: TransformationValues;
  creationTransformationValues?: TransformationValues;
  onchainCreationBytecode?: string;
  blockNumber?: number;
  txIndex?: number;
  deployer?: string;
  status: VerificationStatus;
}

export function getMatchStatus(
  verificationStatus: Verification["status"],
): VerificationStatus {
  if (
    verificationStatus.runtimeMatch === "perfect" ||
    verificationStatus.creationMatch === "perfect"
  ) {
    return "perfect";
  }
  if (
    verificationStatus.runtimeMatch === "partial" ||
    verificationStatus.creationMatch === "partial"
  ) {
    return "partial";
  }
  if (verificationStatus.runtimeMatch === "extra-file-input-bug") {
    return "extra-file-input-bug";
  }
  return null;
}

export function getApiV1ResponseFromVerification(
  verification: Verification,
): ApiV1Response {
  const status = getMatchStatus(verification.status);
  let onchainCreationBytecode;
  try {
    onchainCreationBytecode = verification.onchainCreationBytecode;
  } catch (e) {
    // can be undefined
  }
  return {
    address: verification.address,
    chainId: verification.chainId.toString(),
    abiEncodedConstructorArguments:
      verification.transformations.creation.values.constructorArguments,
    libraryMap:
      verification.libraryMap.creation || verification.libraryMap.runtime,
    immutableReferences: verification.compilation.immutableReferences,
    runtimeTransformations: verification.transformations.runtime.list,
    creationTransformations: verification.transformations.creation.list,
    runtimeTransformationValues: verification.transformations.runtime.values,
    creationTransformationValues: verification.transformations.creation.values,
    onchainRuntimeBytecode: verification.onchainRuntimeBytecode,
    onchainCreationBytecode: onchainCreationBytecode,
    creatorTxHash: verification.deploymentInfo.txHash,
    blockNumber: verification.deploymentInfo.blockNumber,
    txIndex: verification.deploymentInfo.txIndex,
    deployer: verification.deploymentInfo.deployer,
    contractName: verification.compilation.compilationTarget.name,
    status,
  };
}

export function getApiV1ResponseFromMatch(match: Match): ApiV1Response {
  const status = getMatchStatus(match);
  return {
    address: match.address,
    chainId: match.chainId.toString(),
    onchainRuntimeBytecode: match.onchainRuntimeBytecode,
    contractName: match.contractName,
    storageTimestamp: match.storageTimestamp,
    status,
  };
}<|MERGE_RESOLUTION|>--- conflicted
+++ resolved
@@ -78,12 +78,8 @@
     );
 
     if (result) {
-<<<<<<< HEAD
-      return res.send({ result: [getApiV1ResponseFromMatch(result)] });
-=======
-      res.send({ result: [getResponseMatchFromMatch(result)] });
+      res.send({ result: [getApiV1ResponseFromMatch(result)] });
       return;
->>>>>>> 1fb85be2
     }
 
     next();
