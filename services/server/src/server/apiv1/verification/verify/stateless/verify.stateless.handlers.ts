import { Response } from "express";
import { LegacyVerifyRequest, extractFiles } from "../../verification.common";
import {
  ISolidityCompiler,
  SolidityMetadataContract,
  createMetadataContractsFromFiles,
  VerificationError,
  Verification,
  useAllSourcesAndReturnCompilation,
} from "@ethereum-sourcify/lib-sourcify";
import { BadRequestError, NotFoundError } from "../../../../../common/errors";
import { StatusCodes } from "http-status-codes";
import { Services } from "../../../../services/services";
import { ChainRepository } from "../../../../../sourcify-chain-repository";
import logger from "../../../../../common/logger";
import { getApiV1ResponseFromVerification } from "../../../controllers.common";

export async function legacyVerifyEndpoint(
  req: LegacyVerifyRequest,
  res: Response,
): Promise<any> {
  const services = req.app.get("services") as Services;
  const solc = req.app.get("solc") as ISolidityCompiler;
  const chainRepository = req.app.get("chainRepository") as ChainRepository;

  const inputFiles = extractFiles(req);
  if (!inputFiles) {
    const msg =
      "Couldn't extract files from the request. Please make sure you have added files";
    throw new NotFoundError(msg);
  }

  let metadataContracts: SolidityMetadataContract[];
  try {
    metadataContracts = await createMetadataContractsFromFiles(inputFiles);
  } catch (error: any) {
    throw new BadRequestError(error.message);
  }

<<<<<<< HEAD
  if (metadataContracts.length !== 1 && !req.body.chosenContract) {
    const contractNames = metadataContracts.map((c) => c.name).join(", ");
    const msg = `Detected ${metadataContracts.length} contracts (${contractNames}), but can only verify 1 at a time. Please choose a main contract and click Verify again.`;
    const contractsToChoose = metadataContracts.map((contract) => ({
=======
  const errors = checkedContracts
    .filter((contract) => !contract.isValid(true))
    .map(stringifyInvalidAndMissing);
  if (errors.length) {
    throw new BadRequestError(
      "Invalid or missing sources in:\n" + errors.join("\n"),
    );
  }

  if (checkedContracts.length !== 1 && !req.body?.chosenContract) {
    const contractNames = checkedContracts.map((c) => c.name).join(", ");
    const msg = `Detected ${checkedContracts.length} contracts (${contractNames}), but can only verify 1 at a time. Please choose a main contract and click Verify again.`;
    const contractsToChoose = checkedContracts.map((contract) => ({
>>>>>>> 1fb85be2
      name: contract.name,
      path: contract.path,
    }));
    return res
      .status(StatusCodes.BAD_REQUEST)
      .send({ error: msg, contractsToChoose });
  }

<<<<<<< HEAD
  const contract: SolidityMetadataContract = req.body.chosenContract
    ? metadataContracts[req.body.chosenContract]
    : metadataContracts[0];
=======
  const contract: SolidityCheckedContract = req.body?.chosenContract
    ? checkedContracts[req.body.chosenContract]
    : checkedContracts[0];
>>>>>>> 1fb85be2

  if (!contract) {
    throw new NotFoundError(
      "Chosen contract not found. Received chosenContract: " +
        req.body?.chosenContract,
    );
  }

<<<<<<< HEAD
  // Fetch missing files
  try {
    await contract.fetchMissing();
  } catch (error: any) {
    logger.debug("Error fetching missing files", {
      error: error,
    });
  }

  if (!contract.isCompilable()) {
    throw new BadRequestError(
      `Invalid or missing sources in ${contract.name}:\n` +
        `Missing sources: ${Object.keys(contract.missingSources).join(", ")}\n` +
        `Invalid sources: ${Object.keys(contract.invalidSources).join(", ")}`,
    );
  }

  const compilation = await contract.createCompilation(solc);

  let verification: Verification;
  try {
    verification = await services.verification.verifyFromCompilation(
      compilation,
      chainRepository.sourcifyChainMap[req.body.chain],
      req.body.address,
      req.body.creatorTxHash,
=======
  const match = await services.verification.verifyDeployed(
    contract,
    chainRepository.sourcifyChainMap[req.body?.chain],
    req.body?.address,
    req.body?.creatorTxHash,
  );
  // Send to verification again with all source files.
  if (match.runtimeMatch === "extra-file-input-bug") {
    logger.info("Found extra-file-input-bug", {
      contract: contract.name,
      chain: req.body?.chain,
      address: req.body?.address,
    });
    const contractWithAllSources = await useAllSources(contract, inputFiles);
    const tempMatch = await services.verification.verifyDeployed(
      contractWithAllSources,
      chainRepository.sourcifyChainMap[req.body?.chain],
      req.body?.address,
      req.body?.creatorTxHash,
>>>>>>> 1fb85be2
    );
  } catch (error) {
    // If the error is not a VerificationError, log and rethrow
    // If the error is not an extra_file_input_bug, log and rethrow
    if (
      !(error instanceof VerificationError) ||
      error.code !== "extra_file_input_bug"
    ) {
      logger.error("Verification error", { error });
      throw error;
    }

    // Handle the extra_file_input_bug by logging, reconstructing the compilation with all sources,
    // and then reattempting the verification.
    logger.info("Found extra-file-input-bug", {
      contract: contract.name,
      chain: req.body.chain,
      address: req.body.address,
    });
    const compilationWithAllSources = await useAllSourcesAndReturnCompilation(
      compilation,
      inputFiles,
    );
    try {
      verification = await services.verification.verifyFromCompilation(
        compilationWithAllSources,
        chainRepository.sourcifyChainMap[req.body.chain],
        req.body.address,
        req.body.creatorTxHash,
      );
    } catch (fallbackError: any) {
      // This catch ensures compatibility with the old verification flow
      logger.warn("Verification error", { error: fallbackError });
      throw new BadRequestError(fallbackError.message);
    }
  }

  await services.storage.storeVerification(verification.export());
  return res.send({ result: [getApiV1ResponseFromVerification(verification)] }); // array is an old expected behavior (e.g. by frontend)
}

export async function verifyDeprecated(
  req: LegacyVerifyRequest,
  res: Response,
): Promise<any> {
  const solc = req.app.get("solc") as ISolidityCompiler;
  const services = req.app.get("services") as Services;
  const chainRepository = req.app.get("chainRepository") as ChainRepository;

  const inputFiles = extractFiles(req);
  if (!inputFiles) {
    const msg =
      "Couldn't extract files from the request. Please make sure you have added files";
    throw new NotFoundError(msg);
  }

  let metadataContracts: SolidityMetadataContract[];
  try {
    metadataContracts = await createMetadataContractsFromFiles(inputFiles);
  } catch (error: any) {
    throw new BadRequestError(error.message);
  }

<<<<<<< HEAD
  if (metadataContracts.length !== 1 && !req.body.chosenContract) {
    const contractNames = metadataContracts.map((c) => c.name).join(", ");
    const msg = `Detected ${metadataContracts.length} contracts (${contractNames}), but can only verify 1 at a time. Please choose a main contract and click Verify again.`;
    const contractsToChoose = metadataContracts.map((contract) => ({
=======
  const errors = checkedContracts
    .filter((contract) => !contract.isValid(true))
    .map(stringifyInvalidAndMissing);
  if (errors.length) {
    throw new BadRequestError(
      "Invalid or missing sources in:\n" + errors.join("\n"),
    );
  }

  if (checkedContracts.length !== 1 && !req.body?.chosenContract) {
    const contractNames = checkedContracts.map((c) => c.name).join(", ");
    const msg = `Detected ${checkedContracts.length} contracts (${contractNames}), but can only verify 1 at a time. Please choose a main contract and click Verify again.`;
    const contractsToChoose = checkedContracts.map((contract) => ({
>>>>>>> 1fb85be2
      name: contract.name,
      path: contract.path,
    }));
    return res
      .status(StatusCodes.BAD_REQUEST)
      .send({ error: msg, contractsToChoose });
  }

<<<<<<< HEAD
  const contract: SolidityMetadataContract = req.body.chosenContract
    ? metadataContracts[req.body.chosenContract]
    : metadataContracts[0];
=======
  const contract: SolidityCheckedContract = req.body?.chosenContract
    ? checkedContracts[req.body.chosenContract]
    : checkedContracts[0];
>>>>>>> 1fb85be2

  if (!contract) {
    throw new NotFoundError(
      "Chosen contract not found. Received chosenContract: " +
        req.body?.chosenContract,
    );
  }

<<<<<<< HEAD
  // Fetch missing files
  try {
    await contract.fetchMissing();
  } catch (error: any) {
    logger.debug("Error fetching missing files", {
      error: error,
    });
  }
=======
  const match: Match = {
    address: req.body?.address,
    chainId: req.body?.chain,
    runtimeMatch: null,
    creationMatch: null,
    runtimeTransformations: [],
    creationTransformations: [],
    runtimeTransformationValues: {},
    creationTransformationValues: {},
  };
>>>>>>> 1fb85be2

  const stringifyInvalidAndMissing = (contract: SolidityMetadataContract) => {
    const errors = Object.keys(contract.invalidSources).concat(
      Object.keys(contract.missingSources),
    );
    return `${contract.name} (${errors.join(", ")})`;
  };

  if (!contract.isCompilable()) {
    throw new BadRequestError(
      "Invalid or missing sources in:\n" + stringifyInvalidAndMissing(contract),
    );
  }

  try {
    // Create a compilation from the contract and compile it
    const compilation = await contract.createCompilation(solc);

    // We need to compile the compilation before creating the Verification object
    // because we are not going to call verify() on the Verification object
    await compilation.compile();
    // We don't expect `generateCborAuxdataPositions` to throw an error, so let's throw it if it does
    // We don't need to log a specific error here because this function is not called by users
    await compilation.generateCborAuxdataPositions();

    // Create a mock Verification object for deprecated chains
    const verification = new Verification(
      compilation,
      chainRepository.sourcifyChainMap[req.body.chain],
      req.body.address,
      req.body.creatorTxHash,
    );

<<<<<<< HEAD
    // Override verification properties for deprecated chains
    // The hexadecimal string is '!!!!!!!!! - chain was deprecated at the time of verification'
    const deprecatedMessage =
=======
    // Override match properties
    match.runtimeMatch = req.body?.match;
    match.creationMatch = req.body?.match;
    // hex for !!!!!!!!!!! - chain was deprecated at the time of verification";
    match.onchainRuntimeBytecode =
      "0x2121212121212121212121202d20636861696e207761732064657072656361746564206174207468652074696d65206f6620766572696669636174696f6e";
    match.onchainCreationBytecode =
>>>>>>> 1fb85be2
      "0x2121212121212121212121202d20636861696e207761732064657072656361746564206174207468652074696d65206f6620766572696669636174696f6e";

    // Set status based on request match type
    (verification as any).runtimeMatch = req.body.match;
    (verification as any).creationMatch = req.body.match;

    // Set mock bytecodes
    (verification as any)._onchainRuntimeBytecode = deprecatedMessage;
    (verification as any)._onchainCreationBytecode = deprecatedMessage;

    // Set deployment info
    (verification as any).blockNumber = -1;
    (verification as any).creatorTxHash = undefined; // null bytea
    (verification as any).txIndex = -1;
    (verification as any).deployer = undefined; // null bytea

    // Store the verification
    await services.storage.storeVerification(verification.export());

    return res.send({
      result: [getApiV1ResponseFromVerification(verification)],
    });
  } catch (error: any) {
    res
      .status(StatusCodes.INTERNAL_SERVER_ERROR)
      .send({ error: error.message });
  }
}<|MERGE_RESOLUTION|>--- conflicted
+++ resolved
@@ -37,26 +37,10 @@
     throw new BadRequestError(error.message);
   }
 
-<<<<<<< HEAD
-  if (metadataContracts.length !== 1 && !req.body.chosenContract) {
+  if (metadataContracts.length !== 1 && !req.body?.chosenContract) {
     const contractNames = metadataContracts.map((c) => c.name).join(", ");
     const msg = `Detected ${metadataContracts.length} contracts (${contractNames}), but can only verify 1 at a time. Please choose a main contract and click Verify again.`;
     const contractsToChoose = metadataContracts.map((contract) => ({
-=======
-  const errors = checkedContracts
-    .filter((contract) => !contract.isValid(true))
-    .map(stringifyInvalidAndMissing);
-  if (errors.length) {
-    throw new BadRequestError(
-      "Invalid or missing sources in:\n" + errors.join("\n"),
-    );
-  }
-
-  if (checkedContracts.length !== 1 && !req.body?.chosenContract) {
-    const contractNames = checkedContracts.map((c) => c.name).join(", ");
-    const msg = `Detected ${checkedContracts.length} contracts (${contractNames}), but can only verify 1 at a time. Please choose a main contract and click Verify again.`;
-    const contractsToChoose = checkedContracts.map((contract) => ({
->>>>>>> 1fb85be2
       name: contract.name,
       path: contract.path,
     }));
@@ -65,15 +49,9 @@
       .send({ error: msg, contractsToChoose });
   }
 
-<<<<<<< HEAD
-  const contract: SolidityMetadataContract = req.body.chosenContract
-    ? metadataContracts[req.body.chosenContract]
+  const contract: SolidityMetadataContract = req.body?.chosenContract
+    ? metadataContracts[req.body?.chosenContract]
     : metadataContracts[0];
-=======
-  const contract: SolidityCheckedContract = req.body?.chosenContract
-    ? checkedContracts[req.body.chosenContract]
-    : checkedContracts[0];
->>>>>>> 1fb85be2
 
   if (!contract) {
     throw new NotFoundError(
@@ -82,7 +60,6 @@
     );
   }
 
-<<<<<<< HEAD
   // Fetch missing files
   try {
     await contract.fetchMissing();
@@ -107,29 +84,8 @@
     verification = await services.verification.verifyFromCompilation(
       compilation,
       chainRepository.sourcifyChainMap[req.body.chain],
-      req.body.address,
-      req.body.creatorTxHash,
-=======
-  const match = await services.verification.verifyDeployed(
-    contract,
-    chainRepository.sourcifyChainMap[req.body?.chain],
-    req.body?.address,
-    req.body?.creatorTxHash,
-  );
-  // Send to verification again with all source files.
-  if (match.runtimeMatch === "extra-file-input-bug") {
-    logger.info("Found extra-file-input-bug", {
-      contract: contract.name,
-      chain: req.body?.chain,
-      address: req.body?.address,
-    });
-    const contractWithAllSources = await useAllSources(contract, inputFiles);
-    const tempMatch = await services.verification.verifyDeployed(
-      contractWithAllSources,
-      chainRepository.sourcifyChainMap[req.body?.chain],
       req.body?.address,
       req.body?.creatorTxHash,
->>>>>>> 1fb85be2
     );
   } catch (error) {
     // If the error is not a VerificationError, log and rethrow
@@ -168,7 +124,7 @@
   }
 
   await services.storage.storeVerification(verification.export());
-  return res.send({ result: [getApiV1ResponseFromVerification(verification)] }); // array is an old expected behavior (e.g. by frontend)
+  res.send({ result: [getApiV1ResponseFromVerification(verification)] }); // array is an old expected behavior (e.g. by frontend)
 }
 
 export async function verifyDeprecated(
@@ -193,26 +149,10 @@
     throw new BadRequestError(error.message);
   }
 
-<<<<<<< HEAD
-  if (metadataContracts.length !== 1 && !req.body.chosenContract) {
+  if (metadataContracts.length !== 1 && !req.body?.chosenContract) {
     const contractNames = metadataContracts.map((c) => c.name).join(", ");
     const msg = `Detected ${metadataContracts.length} contracts (${contractNames}), but can only verify 1 at a time. Please choose a main contract and click Verify again.`;
     const contractsToChoose = metadataContracts.map((contract) => ({
-=======
-  const errors = checkedContracts
-    .filter((contract) => !contract.isValid(true))
-    .map(stringifyInvalidAndMissing);
-  if (errors.length) {
-    throw new BadRequestError(
-      "Invalid or missing sources in:\n" + errors.join("\n"),
-    );
-  }
-
-  if (checkedContracts.length !== 1 && !req.body?.chosenContract) {
-    const contractNames = checkedContracts.map((c) => c.name).join(", ");
-    const msg = `Detected ${checkedContracts.length} contracts (${contractNames}), but can only verify 1 at a time. Please choose a main contract and click Verify again.`;
-    const contractsToChoose = checkedContracts.map((contract) => ({
->>>>>>> 1fb85be2
       name: contract.name,
       path: contract.path,
     }));
@@ -221,15 +161,9 @@
       .send({ error: msg, contractsToChoose });
   }
 
-<<<<<<< HEAD
-  const contract: SolidityMetadataContract = req.body.chosenContract
-    ? metadataContracts[req.body.chosenContract]
+  const contract: SolidityMetadataContract = req.body?.chosenContract
+    ? metadataContracts[req.body?.chosenContract]
     : metadataContracts[0];
-=======
-  const contract: SolidityCheckedContract = req.body?.chosenContract
-    ? checkedContracts[req.body.chosenContract]
-    : checkedContracts[0];
->>>>>>> 1fb85be2
 
   if (!contract) {
     throw new NotFoundError(
@@ -238,7 +172,6 @@
     );
   }
 
-<<<<<<< HEAD
   // Fetch missing files
   try {
     await contract.fetchMissing();
@@ -247,18 +180,6 @@
       error: error,
     });
   }
-=======
-  const match: Match = {
-    address: req.body?.address,
-    chainId: req.body?.chain,
-    runtimeMatch: null,
-    creationMatch: null,
-    runtimeTransformations: [],
-    creationTransformations: [],
-    runtimeTransformationValues: {},
-    creationTransformationValues: {},
-  };
->>>>>>> 1fb85be2
 
   const stringifyInvalidAndMissing = (contract: SolidityMetadataContract) => {
     const errors = Object.keys(contract.invalidSources).concat(
@@ -292,19 +213,9 @@
       req.body.creatorTxHash,
     );
 
-<<<<<<< HEAD
     // Override verification properties for deprecated chains
     // The hexadecimal string is '!!!!!!!!! - chain was deprecated at the time of verification'
     const deprecatedMessage =
-=======
-    // Override match properties
-    match.runtimeMatch = req.body?.match;
-    match.creationMatch = req.body?.match;
-    // hex for !!!!!!!!!!! - chain was deprecated at the time of verification";
-    match.onchainRuntimeBytecode =
-      "0x2121212121212121212121202d20636861696e207761732064657072656361746564206174207468652074696d65206f6620766572696669636174696f6e";
-    match.onchainCreationBytecode =
->>>>>>> 1fb85be2
       "0x2121212121212121212121202d20636861696e207761732064657072656361746564206174207468652074696d65206f6620766572696669636174696f6e";
 
     // Set status based on request match type
@@ -324,7 +235,7 @@
     // Store the verification
     await services.storage.storeVerification(verification.export());
 
-    return res.send({
+    res.send({
       result: [getApiV1ResponseFromVerification(verification)],
     });
   } catch (error: any) {
