--- conflicted
+++ resolved
@@ -66,17 +66,9 @@
     // Create VyperCompilation
     compilation = new VyperCompilation(
       vyperCompiler,
-<<<<<<< HEAD
-      req.body.compilerVersion,
+      req.body?.compilerVersion,
       vyperJsonInput,
       compilationTarget,
-=======
-      req.body?.compilerVersion,
-      req.body?.contractPath,
-      req.body?.contractName,
-      req.body?.compilerSettings,
-      sources,
->>>>>>> 1fb85be2
     );
   } catch (error: any) {
     logger.warn("Error initializing Vyper compiler input", {
@@ -87,27 +79,19 @@
     );
   }
 
-<<<<<<< HEAD
   // Verify using the new verification flow
   const verification = await services.verification.verifyFromCompilation(
     compilation,
     chainRepository.sourcifyChainMap[req.body.chain],
-    req.body.address,
-    req.body.creatorTxHash,
-=======
-  const match = await services.verification.verifyDeployed(
-    checkedContract,
-    chainRepository.sourcifyChainMap[req.body?.chain],
     req.body?.address,
     req.body?.creatorTxHash,
->>>>>>> 1fb85be2
   );
 
   // Store verification result
   await services.storage.storeVerification(verification.export());
 
   // Return the result
-  return res.send({
+  res.send({
     result: [getApiV1ResponseFromVerification(verification)],
   });
 }