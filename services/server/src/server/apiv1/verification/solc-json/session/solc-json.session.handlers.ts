import { Response, Request } from "express";
import {
  FILE_ENCODING,
  checkContractsInSession,
  extractFiles,
  getSessionJSON,
  saveFilesToSession,
} from "../../verification.common";
import {
  ISolidityCompiler,
  PathContent,
} from "@ethereum-sourcify/lib-sourcify";
import { BadRequestError } from "../../../../../common/errors";
import { Services } from "../../../../services/services";
export async function addInputSolcJsonEndpoint(req: Request, res: Response) {
  const inputFiles = extractFiles(req, true);
  if (!inputFiles) throw new BadRequestError("No files found");

  const solc = req.app.get("solc") as ISolidityCompiler;
<<<<<<< HEAD
  const services = req.app.get("services") as Services;
  const compilerVersion = req.body.compilerVersion;
=======
  const vyper = req.app.get("vyper") as IVyperCompiler;
  const { verification } = req.app.get("services") as Services;
  const compilerVersion = req.body?.compilerVersion;
>>>>>>> 1fb85be2

  for (const inputFile of inputFiles) {
    let solcJson;
    try {
      solcJson = JSON.parse(inputFile.buffer.toString());
    } catch (error: any) {
      throw new BadRequestError(
        `Couldn't parse JSON ${inputFile.path}. Make sure the contents of the file are syntaxed correctly.`,
      );
    }

    const metadataAndSources =
      await services.verification.getAllMetadataAndSourcesFromSolcJson(
        solc,
        solcJson,
        compilerVersion,
      );
    const metadataAndSourcesPathContents: PathContent[] =
      metadataAndSources.map((pb) => {
        return { path: pb.path, content: pb.buffer.toString(FILE_ENCODING) };
      });

    const session = req.session;
    const newFilesCount = saveFilesToSession(
      metadataAndSourcesPathContents,
      session,
    );
    if (newFilesCount) {
      await checkContractsInSession(session);
    }
    res.send(getSessionJSON(session));
  }
}<|MERGE_RESOLUTION|>--- conflicted
+++ resolved
@@ -17,14 +17,8 @@
   if (!inputFiles) throw new BadRequestError("No files found");
 
   const solc = req.app.get("solc") as ISolidityCompiler;
-<<<<<<< HEAD
-  const services = req.app.get("services") as Services;
-  const compilerVersion = req.body.compilerVersion;
-=======
-  const vyper = req.app.get("vyper") as IVyperCompiler;
   const { verification } = req.app.get("services") as Services;
   const compilerVersion = req.body?.compilerVersion;
->>>>>>> 1fb85be2
 
   for (const inputFile of inputFiles) {
     let solcJson;
