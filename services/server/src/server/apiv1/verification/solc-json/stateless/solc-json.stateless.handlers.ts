import { Response, Request } from "express";
import { extractFiles } from "../../verification.common";
import {
  ISolidityCompiler,
  SolidityMetadataContract,
  createMetadataContractsFromFiles,
} from "@ethereum-sourcify/lib-sourcify";
import { BadRequestError } from "../../../../../common/errors";
import { Services } from "../../../../services/services";
import { ChainRepository } from "../../../../../sourcify-chain-repository";
import { getApiV1ResponseFromVerification } from "../../../controllers.common";

export async function verifySolcJsonEndpoint(req: Request, res: Response) {
  const services = req.app.get("services") as Services;
  const solc = req.app.get("solc") as ISolidityCompiler;
  const chainRepository = req.app.get("chainRepository") as ChainRepository;

  const inputFiles = extractFiles(req, true);
  if (!inputFiles) throw new BadRequestError("No files found");
  if (inputFiles.length !== 1)
    throw new BadRequestError(
      "Only one Solidity JSON Input file at a time is allowed",
    );

  let solcJson;
  try {
    solcJson = JSON.parse(inputFiles[0].buffer.toString());
  } catch (error: any) {
    throw new BadRequestError(
      `Couldn't parse JSON ${inputFiles[0].path}. Make sure the contents of the file are syntaxed correctly.`,
    );
  }
  const compilerVersion = req.body?.compilerVersion;
  const contractName = req.body?.contractName;
  const chain = req.body?.chain;
  const address = req.body?.address;

  // Get metadata and sources from the Solidity JSON input
  const metadataAndSourcesPathBuffers =
    await services.verification.getAllMetadataAndSourcesFromSolcJson(
      solc,
      solcJson,
      compilerVersion,
    );

  // Create metadata contracts from the files
  const metadataContracts = await createMetadataContractsFromFiles(
    metadataAndSourcesPathBuffers,
  );

  // Find the contract to verify
  const contractToVerify = metadataContracts.find(
    (c: SolidityMetadataContract) => c.name === contractName,
  );

  if (!contractToVerify) {
    throw new BadRequestError(
      `Couldn't find contract ${contractName} in the provided Solidity JSON Input file.`,
    );
  }

  // Create compilation from the metadata contract
  const compilation = await contractToVerify.createCompilation(solc);

  // Verify the contract using the new verification flow
  const verification = await services.verification.verifyFromCompilation(
    compilation,
    chainRepository.sourcifyChainMap[chain],
    address,
    req.body?.creatorTxHash,
  );
<<<<<<< HEAD

  // Store the verification result
  await services.storage.storeVerification(verification.export());

  // Return the verification result
  return res.send({ result: [getApiV1ResponseFromVerification(verification)] }); // array is an old expected behavior (e.g. by frontend)
=======
  // Send to verification again with all source files.
  if (match.runtimeMatch === "extra-file-input-bug") {
    const contractWithAllSources = await useAllSources(
      contractToVerify as SolidityCheckedContract,
      metadataAndSourcesPathBuffers,
    );
    const tempMatch = await services.verification.verifyDeployed(
      contractWithAllSources,
      chainRepository.sourcifyChainMap[chain],
      address, // Due to the old API taking an array of addresses.
      req.body?.creatorTxHash,
    );
    if (
      tempMatch.runtimeMatch === "perfect" ||
      tempMatch.creationMatch === "perfect"
    ) {
      await services.storage.storeMatch(contractToVerify, tempMatch);
      res.send({ result: [tempMatch] });
      return;
    } else if (tempMatch.runtimeMatch === "extra-file-input-bug") {
      throw new BadRequestError(
        "It seems your contract's metadata hashes match but not the bytecodes. You should add all the files input to the compiler during compilation and remove all others. See the issue for more information: https://github.com/ethereum/sourcify/issues/618",
      );
    }
  }
  if (match.runtimeMatch || match.creationMatch) {
    await services.storage.storeMatch(contractToVerify, match);
  }
  res.send({ result: [getResponseMatchFromMatch(match)] }); // array is an old expected behavior (e.g. by frontend)
>>>>>>> 1fb85be2
}<|MERGE_RESOLUTION|>--- conflicted
+++ resolved
@@ -69,42 +69,10 @@
     address,
     req.body?.creatorTxHash,
   );
-<<<<<<< HEAD
 
   // Store the verification result
   await services.storage.storeVerification(verification.export());
 
   // Return the verification result
-  return res.send({ result: [getApiV1ResponseFromVerification(verification)] }); // array is an old expected behavior (e.g. by frontend)
-=======
-  // Send to verification again with all source files.
-  if (match.runtimeMatch === "extra-file-input-bug") {
-    const contractWithAllSources = await useAllSources(
-      contractToVerify as SolidityCheckedContract,
-      metadataAndSourcesPathBuffers,
-    );
-    const tempMatch = await services.verification.verifyDeployed(
-      contractWithAllSources,
-      chainRepository.sourcifyChainMap[chain],
-      address, // Due to the old API taking an array of addresses.
-      req.body?.creatorTxHash,
-    );
-    if (
-      tempMatch.runtimeMatch === "perfect" ||
-      tempMatch.creationMatch === "perfect"
-    ) {
-      await services.storage.storeMatch(contractToVerify, tempMatch);
-      res.send({ result: [tempMatch] });
-      return;
-    } else if (tempMatch.runtimeMatch === "extra-file-input-bug") {
-      throw new BadRequestError(
-        "It seems your contract's metadata hashes match but not the bytecodes. You should add all the files input to the compiler during compilation and remove all others. See the issue for more information: https://github.com/ethereum/sourcify/issues/618",
-      );
-    }
-  }
-  if (match.runtimeMatch || match.creationMatch) {
-    await services.storage.storeMatch(contractToVerify, match);
-  }
-  res.send({ result: [getResponseMatchFromMatch(match)] }); // array is an old expected behavior (e.g. by frontend)
->>>>>>> 1fb85be2
+  res.send({ result: [getApiV1ResponseFromVerification(verification)] }); // array is an old expected behavior (e.g. by frontend)
 }