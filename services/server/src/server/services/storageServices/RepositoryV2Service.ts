/**
 * This is a temporary service used only during the synchronization process.
 *
 * After the synchronization process, this service will be updated to point to
 * an external Repository Service.
 */

import Path from "path";
import fs from "fs";
import {
  Match,
  Status,
  StringMap,
  CheckedContract,
} from "@ethereum-sourcify/lib-sourcify";
import {
  MatchLevel,
  MatchLevelWithoutAny,
  MatchQuality,
  PathConfig,
  RepositoryTag,
} from "../../types";
import { create as createIpfsClient, IPFSHTTPClient } from "ipfs-http-client";
import logger from "../../../common/logger";
import { getAddress, id as keccak256 } from "ethers";
import { getMatchStatus } from "../../common";
import { WStorageService } from "../StorageService";
import { WStorageIdentifiers } from "./identifiers";
import { exists, readFile } from "../utils/util";

export interface RepositoryV2ServiceOptions {
  ipfsApi: string;
  repositoryPath?: string;
}

export class RepositoryV2Service implements WStorageService {
  IDENTIFIER = WStorageIdentifiers.RepositoryV2;
  repositoryPath: string;
  private ipfsClient?: IPFSHTTPClient;

  constructor(options: RepositoryV2ServiceOptions) {
    this.repositoryPath = options.repositoryPath!;
    if (options.ipfsApi) {
      this.ipfsClient = createIpfsClient({ url: options.ipfsApi });
    } else {
      logger.warn(
        "RepositoryV2: IPFS_API not set, IPFS MFS will not be updated"
      );
    }
  }

  async init() {
    logger.info(`${this.IDENTIFIER} initialized`, {
      repositoryPath: this.repositoryPath,
    });
    return true;
  }

  // TODO: Remove this function, metadata will be in SourcifyDatabase
  getMetadata = async (
    chainId: string,
    address: string,
    match: MatchLevel
  ): Promise<string | false> => {
    // First try getting metadata.json from full_match
    const loadedMetadataFullMatch = await readFile(
      this.repositoryPath,
      "full_match",
      chainId,
      address,
      "metadata.json"
    );

    // If the match is full_match return the retrieved file anyway
    if (loadedMetadataFullMatch || match === "full_match") {
      return loadedMetadataFullMatch;
    }

    // If any_match or file wasn't in full_match, get metadata.json from partial_match
    return await readFile(
      this.repositoryPath,
      "partial_match",
      chainId,
      address,
      "metadata.json"
    );
  };

  async getFile(
    chainId: string,
    address: string,
    match: MatchLevelWithoutAny,
    path: string
  ): Promise<string | false> {
    return await readFile(this.repositoryPath, match, chainId, address, path);
  }

  // /home/user/sourcify/data/repository/contracts/full_match/5/0x00878Ac0D6B8d981ae72BA7cDC967eA0Fae69df4/sources/filename
  public generateAbsoluteFilePath(pathConfig: PathConfig) {
    return Path.join(
      this.repositoryPath,
      this.generateRelativeFilePath(pathConfig)
    );
  }

  // contracts/full_match/5/0x00878Ac0D6B8d981ae72BA7cDC967eA0Fae69df4/sources/filename
  public generateRelativeFilePath(pathConfig: PathConfig) {
    return Path.join(
      this.generateRelativeContractDir(pathConfig),
      pathConfig.source ? "sources" : "",
      pathConfig.fileName || ""
    );
  }

  // contracts/full_match/5/0x00878Ac0D6B8d981ae72BA7cDC967eA0Fae69df4
  public generateRelativeContractDir(pathConfig: PathConfig) {
    return Path.join(
      "contracts",
      `${pathConfig.matchQuality}_match`,
      pathConfig.chainId,
      getAddress(pathConfig.address)
    );
  }

  /**
   * Save file to repository and update the repository tag. The path may include non-existent parent directories.
   *
   * @param path the path within the repository where the file will be stored
   * @param content the content to be stored
   */
  async save(path: string | PathConfig, content: string) {
    const abolsutePath =
      typeof path === "string"
        ? Path.join(this.repositoryPath, path)
        : this.generateAbsoluteFilePath(path);
    await fs.promises.mkdir(Path.dirname(abolsutePath), { recursive: true });
    await fs.promises.writeFile(abolsutePath, content);
    logger.silly("Saved file to repositoryV2", { abolsutePath });
    this.updateRepositoryTag();
  }

  public async storeMatch(
    contract: CheckedContract,
    match: Match
  ): Promise<void | Match> {
    if (
      match.address &&
      (match.runtimeMatch === "perfect" ||
        match.runtimeMatch === "partial" ||
        match.creationMatch === "perfect" ||
        match.creationMatch === "partial")
    ) {
      // Delete the partial matches if we now have a perfect match instead.
      if (
        match.runtimeMatch === "perfect" ||
        match.creationMatch === "perfect"
      ) {
        this.deletePartialIfExists(match.chainId, match.address);
      }
      const matchQuality: MatchQuality = this.statusToMatchQuality(
        getMatchStatus(match)
      );

      await this.storeSources(
        matchQuality,
        match.chainId,
        match.address,
        contract.solidity
      );

      // Store metadata
      await this.storeJSON(
        matchQuality,
        match.chainId,
        match.address,
        "metadata.json",
        contract.metadata
      );

      if (match.abiEncodedConstructorArguments) {
        await this.storeTxt(
          matchQuality,
          match.chainId,
          match.address,
          "constructor-args.txt",
          match.abiEncodedConstructorArguments
        );
      }

      if (match.creatorTxHash) {
        await this.storeTxt(
          matchQuality,
          match.chainId,
          match.address,
          "creator-tx-hash.txt",
          match.creatorTxHash
        );
      }

      if (match.libraryMap && Object.keys(match.libraryMap).length) {
        await this.storeJSON(
          matchQuality,
          match.chainId,
          match.address,
          "library-map.json",
          match.libraryMap
        );
      }

      if (
        match.immutableReferences &&
        Object.keys(match.immutableReferences).length > 0
      ) {
        await this.storeJSON(
          matchQuality,
          match.chainId,
          match.address,
          "immutable-references.json",
          match.immutableReferences
        );
      }

      logger.info("Stored contract to RepositoryV2", {
        address: match.address,
        chainId: match.chainId,
        runtimeMatch: match.runtimeMatch,
        creationMatch: match.creationMatch,
        name: contract.name,
      });
    } else if (match.runtimeMatch === "extra-file-input-bug") {
      return match;
    } else {
      throw new Error(`Unknown match status: ${match.runtimeMatch}`);
    }
  }

  async deletePartialIfExists(chainId: string, address: string) {
    const pathConfig: PathConfig = {
      matchQuality: "partial",
      chainId,
      address,
      fileName: "",
    };
    const absolutePath = this.generateAbsoluteFilePath(pathConfig);

<<<<<<< HEAD
    if (fs.existsSync(absolutePath)) {
      fs.rmSync(absolutePath, { recursive: true });
=======
    if (await exists(absolutePath)) {
      await fs.promises.rmdir(absolutePath, { recursive: true });
>>>>>>> 715533b9
    }
  }

  async updateRepositoryTag() {
    const filePath: string = Path.join(this.repositoryPath, "manifest.json");
    const timestamp = new Date().getTime();
    const tag: RepositoryTag = {
      timestamp: timestamp,
    };
    await fs.promises.writeFile(filePath, JSON.stringify(tag));
  }

  /**
   * This method exists because many different people have contributed to this code, which has led to the
   * lack of unanimous nomenclature
   * @param status
   * @returns {MatchQuality} matchQuality
   */
  private statusToMatchQuality(status: Status): MatchQuality {
    if (status === "perfect") return "full";
    if (status === "partial") return status;
    throw new Error(`Invalid match status: ${status}`);
  }

  private async storeSources(
    matchQuality: MatchQuality,
    chainId: string,
    address: string,
    sources: StringMap
  ) {
    for (const sourcePath in sources) {
      await this.save(
        {
          matchQuality,
          chainId,
          address,
          source: true,
          // Store the file with the keccak as name
          fileName: `${keccak256(sources[sourcePath])}.sol`,
        },
        sources[sourcePath]
      );
    }
  }

  private async storeJSON(
    matchQuality: MatchQuality,
    chainId: string,
    address: string,
    fileName: string,
    contentJSON: any
  ) {
    await this.save(
      {
        matchQuality,
        chainId,
        address,
        fileName,
      },
      JSON.stringify(contentJSON)
    );
  }

  private async storeTxt(
    matchQuality: MatchQuality,
    chainId: string,
    address: string,
    fileName: string,
    content: string
  ) {
    await this.save(
      {
        matchQuality,
        chainId,
        address,
        source: false,
        fileName,
      },
      content
    );
  }
}<|MERGE_RESOLUTION|>--- conflicted
+++ resolved
@@ -44,7 +44,7 @@
       this.ipfsClient = createIpfsClient({ url: options.ipfsApi });
     } else {
       logger.warn(
-        "RepositoryV2: IPFS_API not set, IPFS MFS will not be updated"
+        "RepositoryV2: IPFS_API not set, IPFS MFS will not be updated",
       );
     }
   }
@@ -60,7 +60,7 @@
   getMetadata = async (
     chainId: string,
     address: string,
-    match: MatchLevel
+    match: MatchLevel,
   ): Promise<string | false> => {
     // First try getting metadata.json from full_match
     const loadedMetadataFullMatch = await readFile(
@@ -68,7 +68,7 @@
       "full_match",
       chainId,
       address,
-      "metadata.json"
+      "metadata.json",
     );
 
     // If the match is full_match return the retrieved file anyway
@@ -82,7 +82,7 @@
       "partial_match",
       chainId,
       address,
-      "metadata.json"
+      "metadata.json",
     );
   };
 
@@ -90,7 +90,7 @@
     chainId: string,
     address: string,
     match: MatchLevelWithoutAny,
-    path: string
+    path: string,
   ): Promise<string | false> {
     return await readFile(this.repositoryPath, match, chainId, address, path);
   }
@@ -99,7 +99,7 @@
   public generateAbsoluteFilePath(pathConfig: PathConfig) {
     return Path.join(
       this.repositoryPath,
-      this.generateRelativeFilePath(pathConfig)
+      this.generateRelativeFilePath(pathConfig),
     );
   }
 
@@ -108,7 +108,7 @@
     return Path.join(
       this.generateRelativeContractDir(pathConfig),
       pathConfig.source ? "sources" : "",
-      pathConfig.fileName || ""
+      pathConfig.fileName || "",
     );
   }
 
@@ -118,7 +118,7 @@
       "contracts",
       `${pathConfig.matchQuality}_match`,
       pathConfig.chainId,
-      getAddress(pathConfig.address)
+      getAddress(pathConfig.address),
     );
   }
 
@@ -141,7 +141,7 @@
 
   public async storeMatch(
     contract: CheckedContract,
-    match: Match
+    match: Match,
   ): Promise<void | Match> {
     if (
       match.address &&
@@ -158,14 +158,14 @@
         this.deletePartialIfExists(match.chainId, match.address);
       }
       const matchQuality: MatchQuality = this.statusToMatchQuality(
-        getMatchStatus(match)
+        getMatchStatus(match),
       );
 
       await this.storeSources(
         matchQuality,
         match.chainId,
         match.address,
-        contract.solidity
+        contract.solidity,
       );
 
       // Store metadata
@@ -174,7 +174,7 @@
         match.chainId,
         match.address,
         "metadata.json",
-        contract.metadata
+        contract.metadata,
       );
 
       if (match.abiEncodedConstructorArguments) {
@@ -183,7 +183,7 @@
           match.chainId,
           match.address,
           "constructor-args.txt",
-          match.abiEncodedConstructorArguments
+          match.abiEncodedConstructorArguments,
         );
       }
 
@@ -193,7 +193,7 @@
           match.chainId,
           match.address,
           "creator-tx-hash.txt",
-          match.creatorTxHash
+          match.creatorTxHash,
         );
       }
 
@@ -203,7 +203,7 @@
           match.chainId,
           match.address,
           "library-map.json",
-          match.libraryMap
+          match.libraryMap,
         );
       }
 
@@ -216,7 +216,7 @@
           match.chainId,
           match.address,
           "immutable-references.json",
-          match.immutableReferences
+          match.immutableReferences,
         );
       }
 
@@ -243,13 +243,8 @@
     };
     const absolutePath = this.generateAbsoluteFilePath(pathConfig);
 
-<<<<<<< HEAD
-    if (fs.existsSync(absolutePath)) {
-      fs.rmSync(absolutePath, { recursive: true });
-=======
     if (await exists(absolutePath)) {
-      await fs.promises.rmdir(absolutePath, { recursive: true });
->>>>>>> 715533b9
+      await fs.promises.rm(absolutePath, { recursive: true });
     }
   }
 
@@ -278,7 +273,7 @@
     matchQuality: MatchQuality,
     chainId: string,
     address: string,
-    sources: StringMap
+    sources: StringMap,
   ) {
     for (const sourcePath in sources) {
       await this.save(
@@ -290,7 +285,7 @@
           // Store the file with the keccak as name
           fileName: `${keccak256(sources[sourcePath])}.sol`,
         },
-        sources[sourcePath]
+        sources[sourcePath],
       );
     }
   }
@@ -300,7 +295,7 @@
     chainId: string,
     address: string,
     fileName: string,
-    contentJSON: any
+    contentJSON: any,
   ) {
     await this.save(
       {
@@ -309,7 +304,7 @@
         address,
         fileName,
       },
-      JSON.stringify(contentJSON)
+      JSON.stringify(contentJSON),
     );
   }
 
@@ -318,7 +313,7 @@
     chainId: string,
     address: string,
     fileName: string,
-    content: string
+    content: string,
   ) {
     await this.save(
       {
@@ -328,7 +323,7 @@
         source: false,
         fileName,
       },
-      content
+      content,
     );
   }
 }