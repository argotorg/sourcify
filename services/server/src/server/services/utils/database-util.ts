--- conflicted
+++ resolved
@@ -418,31 +418,21 @@
 
 export async function insertSourcifyMatch(
   pool: Pool,
-<<<<<<< HEAD
   {
     verified_contract_id,
     runtime_match,
     creation_match,
     metadata,
   }: Tables.SourcifyMatch
-=======
-  { verified_contract_id, runtime_match, creation_match }: Tables.SourcifyMatch,
->>>>>>> fa49adec
 ) {
   await pool.query(
     `INSERT INTO sourcify_matches (
         verified_contract_id,
         creation_match,
-<<<<<<< HEAD
         runtime_match,
         metadata
       ) VALUES ($1, $2, $3, $4)`,
     [verified_contract_id, creation_match, runtime_match, metadata]
-=======
-        runtime_match
-      ) VALUES ($1, $2, $3)`,
-    [verified_contract_id, creation_match, runtime_match],
->>>>>>> fa49adec
   );
 }
 
@@ -451,7 +441,6 @@
 // The old verified_contracts are not deleted from the verified_contracts table.
 export async function updateSourcifyMatch(
   pool: Pool,
-<<<<<<< HEAD
   {
     verified_contract_id,
     runtime_match,
@@ -459,35 +448,21 @@
     metadata,
   }: Tables.SourcifyMatch,
   oldVerifiedContractId: number
-=======
-  { verified_contract_id, runtime_match, creation_match }: Tables.SourcifyMatch,
-  oldVerifiedContractId: number,
->>>>>>> fa49adec
 ) {
   await pool.query(
     `UPDATE sourcify_matches SET 
       verified_contract_id = $1,
       creation_match=$2,
-<<<<<<< HEAD
       runtime_match=$3,
       metadata=$4
     WHERE  verified_contract_id = $5`,
-=======
-      runtime_match=$3
-    WHERE  verified_contract_id = $4`,
->>>>>>> fa49adec
     [
       verified_contract_id,
       creation_match,
       runtime_match,
-<<<<<<< HEAD
       metadata,
       oldVerifiedContractId,
     ]
-=======
-      oldVerifiedContractId,
-    ],
->>>>>>> fa49adec
   );
 }
 
