--- conflicted
+++ resolved
@@ -1682,8 +1682,6 @@
     "fetchContractCreationTxUsing": {
       "avalancheApi": true
     }
-  },
-<<<<<<< HEAD
   "48795": {
     "sourcifyName": "Space Subnet Testnet",
     "supported": true,
@@ -1703,7 +1701,6 @@
     "supported": true,
     "fetchContractCreationTxUsing": {
       "avalancheApi": true
-=======
   "84532": {
     "sourcifyName": "Base Sepolia Tesnet",
     "supported": true,
@@ -1712,7 +1709,6 @@
     },
     "etherscanApi": {
       "apiURL": "https://api-sepolia.basescan.org/"
->>>>>>> 7f0bfde1
     }
   }
 }