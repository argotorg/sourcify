{
  "1": {
    "sourcifyName": "Ethereum Mainnet",
    "supported": true,
    "etherscanApi": {
      "apiURL": "https://api.etherscan.io",
      "apiKeyEnvName": "ETHERSCAN_API_KEY"
    },
    "fetchContractCreationTxUsing": {
      "etherscanApi": true
    },
    "rpc": [
      {
        "type": "FetchRequest",
        "url": "https://rpc.mainnet.ethpandaops.io",
        "headers": [
          {
            "headerName": "CF-Access-Client-Id",
            "headerEnvName": "CF_ACCESS_CLIENT_ID"
          },
          {
            "headerName": "CF-Access-Client-Secret",
            "headerEnvName": "CF_ACCESS_CLIENT_SECRET"
          }
        ]
      },
      {
        "type": "Alchemy",
        "url": "https://eth-mainnet.g.alchemy.com/v2/{ALCHEMY_API_KEY}",
        "apiKeyEnvName": "ALCHEMY_API_KEY"
      }
    ]
  },
  "17000": {
    "sourcifyName": "Ethereum Holesky Testnet",
    "supported": true,
    "etherscanApi": {
      "apiURL": "https://api-holesky.etherscan.io",
      "apiKeyEnvName": "ETHERSCAN_API_KEY"
    },
    "fetchContractCreationTxUsing": {
      "etherscanApi": true
    },
    "rpc": [
      "https://rpc.holesky.ethpandaops.io"
    ]
  },
  "5": {
    "sourcifyName": "Ethereum Goerli Testnet",
    "supported": true,
    "etherscanApi": {
      "apiURL": "https://api-goerli.etherscan.io",
      "apiKeyEnvName": "ETHERSCAN_API_KEY"
    },
    "fetchContractCreationTxUsing": {
      "etherscanApi": true
    },
    "rpc": [
      {
        "type": "FetchRequest",
        "url": "https://rpc.goerli.ethpandaops.io",
        "headers": [
          {
            "headerName": "CF-Access-Client-Id",
            "headerEnvName": "CF_ACCESS_CLIENT_ID"
          },
          {
            "headerName": "CF-Access-Client-Secret",
            "headerEnvName": "CF_ACCESS_CLIENT_SECRET"
          }
        ]
      },
      {
        "type": "Alchemy",
        "url": "https://eth-goerli.g.alchemy.com/v2/{ALCHEMY_API_KEY}",
        "apiKeyEnvName": "ALCHEMY_API_KEY"
      }
    ]
  },
  "11155111": {
    "sourcifyName": "Ethereum Sepolia Testnet",
    "supported": true,
    "etherscanApi": {
      "apiURL": "https://api-sepolia.etherscan.io",
      "apiKeyEnvName": "ETHERSCAN_API_KEY"
    },
    "rpc": [
      {
        "type": "FetchRequest",
        "url": "https://rpc.sepolia.ethpandaops.io",
        "headers": [
          {
            "headerName": "CF-Access-Client-Id",
            "headerEnvName": "CF_ACCESS_CLIENT_ID"
          },
          {
            "headerName": "CF-Access-Client-Secret",
            "headerEnvName": "CF_ACCESS_CLIENT_SECRET"
          }
        ]
      },
      {
        "type": "Alchemy",
        "url": "https://eth-sepolia.g.alchemy.com/v2/{ALCHEMY_API_KEY}",
        "apiKeyEnvName": "ALCHEMY_API_KEY"
      }
    ],
    "fetchContractCreationTxUsing": {
      "etherscanApi": true
    }
  },
  "369": {
    "sourcifyName": "PulseChain Mainnet",
    "supported": true,
    "fetchContractCreationTxUsing": {
      "blockscoutScrape": {
        "url": "https://scan.pulsechain.com/"
      }
    }
  },
  "3": {
    "sourcifyName": "Ethereum Ropsten Testnet",
    "supported": false
  },
  "4": {
    "sourcifyName": "Ethereum Rinkeby Testnet",
    "supported": false
  },
  "51": {
    "sourcifyName": "Apothem",
    "supported": true,
    "fetchContractCreationTxUsing": {
      "blocksScanApi": {
        "url": "https://apothem.blocksscan.io/"
      }
    }
  },
  "56": {
    "sourcifyName": "Binance Smart Chain Mainnet",
    "supported": true,
    "etherscanApi": {
      "apiURL": "https://api.bscscan.com",
      "apiKeyEnvName": "BSCSCAN_API_KEY"
    },
    "fetchContractCreationTxUsing": {
      "etherscanApi": true
    }
  },
  "61": {
    "sourcifyName": "Ethereum Classic Mainnet",
    "supported": true,
    "fetchContractCreationTxUsing": {
      "blockscoutApi": {
        "url": "https://etc.blockscout.com/"
      }
    }
  },
  "77": {
    "sourcifyName": "POA Sokol",
    "supported": false
  },
  "82": {
    "sourcifyName": "Meter Mainnet",
    "supported": true,
    "fetchContractCreationTxUsing": {
      "meterApi": {
        "url": "https://api.meter.io:8000/"
      }
    }
  },
  "83": {
    "sourcifyName": "Meter Testnet",
    "supported": true,
    "fetchContractCreationTxUsing": {
      "meterApi": {
        "url": "https://api.meter.io:4000/"
      }
    }
  },
  "97": {
    "sourcifyName": "Binance Smart Chain Testnet",
    "supported": true,
    "etherscanApi": {
      "apiURL": "https://api-testnet.bscscan.com",
      "apiKeyEnvName": "BSCSCAN_API_KEY"
    },
    "fetchContractCreationTxUsing": {
      "etherscanApi": true
    }
  },
  "100": {
    "sourcifyName": "Gnosis Mainnet",
    "supported": true,
    "etherscanApi": {
      "apiURL": "https://api.gnosisscan.io",
      "apiKeyEnvName": "GNOSISSCAN_API_KEY"
    },
    "fetchContractCreationTxUsing": {
      "blockscoutApi": {
        "url": "https://gnosis.blockscout.com/"
      },
      "etherscanApi": true
    }
  },
  "295": {
    "sourcifyName": "Hedera Mainnet",
    "supported": true
  },
  "300": {
    "sourcifyName": "Optimism on GC",
    "supported": false
  },
  "314": {
    "sourcifyName": "Filecoin - Mainnet",
    "supported": true
  },
  "314159": {
    "sourcifyName": "Filecoin - Calibration testnet",
    "supported": true
  },
  "137": {
    "sourcifyName": "Polygon Mainnet",
    "supported": true,
    "etherscanApi": {
      "apiURL": "https://api.polygonscan.com",
      "apiKeyEnvName": "POLYGONSCAN_API_KEY"
    },
    "fetchContractCreationTxUsing": {
      "etherscanApi": true
    },
    "rpc": [
      {
        "type": "Alchemy",
        "url": "https://polygon-mainnet.g.alchemy.com/v2/{ALCHEMY_API_KEY}",
        "apiKeyEnvName": "ALCHEMY_API_KEY"
      }
    ]
  },
  "534": {
    "sourcifyName": "Candle",
    "supported": false
  },
  "42220": {
    "sourcifyName": "Celo Mainnet",
    "supported": true,
    "etherscanApi": {
      "apiURL": "https://api.celoscan.io",
      "apiKeyEnvName": "CELOSCAN_API_KEY"
    },
    "fetchContractCreationTxUsing": {
      "etherscanApi": true,
      "blockscoutScrape": {
        "url": "https://explorer.celo.org/mainnet/"
      }
    }
  },
  "44787": {
    "sourcifyName": "Celo Alfajores Testnet",
    "supported": true,
    "etherscanApi": {
      "apiURL": "https://api-alfajores.celoscan.io",
      "apiKeyEnvName": "CELOSCAN_API_KEY"
    },
    "fetchContractCreationTxUsing": {
      "etherscanApi": true,
      "blockscoutScrape": {
        "url": "https://explorer.celo.org/alfajores/"
      }
    }
  },
  "62320": {
    "sourcifyName": "Celo Baklava Testnet",
    "supported": true,
    "fetchContractCreationTxUsing": {
      "blockscoutScrape": {
        "url": "https://baklava-blockscout.celo-testnet.org/"
      }
    }
  },
  "80001": {
    "sourcifyName": "Polygon Mumbai Testnet",
    "supported": true,
    "etherscanApi": {
      "apiURL": "https://api-testnet.polygonscan.com",
      "apiKeyEnvName": "POLYGONSCAN_API_KEY"
    },
    "fetchContractCreationTxUsing": {
      "etherscanApi": true
    },
    "rpc": [
      {
        "type": "Alchemy",
        "url": "https://polygon-mumbai.g.alchemy.com/v2/{ALCHEMY_API_KEY}",
        "apiKeyEnvName": "ALCHEMY_API_KEY"
      }
    ]
  },
  "42161": {
    "sourcifyName": "Arbitrum One Mainnet",
    "supported": true,
    "etherscanApi": {
      "apiURL": "https://api.arbiscan.io",
      "apiKeyEnvName": "ARBISCAN_API_KEY"
    },
    "fetchContractCreationTxUsing": {
      "etherscanApi": true
    },
    "rpc": [
      {
        "type": "Alchemy",
        "url": "https://arb-mainnet.g.alchemy.com/v2/{ALCHEMY_API_KEY}",
        "apiKeyEnvName": "ALCHEMY_API_KEY_ARBITRUM"
      }
    ]
  },
  "421613": {
    "sourcifyName": "Arbitrum Goerli Testnet",
    "supported": false
  },
  "421614": {
    "sourcifyName": "Arbitrum Sepolia Testnet",
    "supported": true,
    "etherscanApi": {
      "apiURL": "https://api-sepolia.arbiscan.io",
      "apiKeyEnvName": "ARBISCAN_API_KEY"
    },
    "fetchContractCreationTxUsing": {
      "etherscanApi": true
    }
  },
  "43113": {
    "sourcifyName": "Avalanche Fuji Testnet",
    "supported": true,
    "fetchContractCreationTxUsing": {
      "avalancheApi": true
    }
  },
  "43114": {
    "sourcifyName": "Avalanche C-Chain Mainnet",
    "supported": true,
    "fetchContractCreationTxUsing": {
      "avalancheApi": true
    }
  },
  "57": {
    "sourcifyName": "Syscoin Mainnet",
    "supported": true,
    "fetchContractCreationTxUsing": {
      "blockscoutScrape": {
        "url": "https://explorer.syscoin.org/"
      }
    }
  },
  "5700": {
    "sourcifyName": "Syscoin Testnet Tanenbaum",
    "supported": true,
    "fetchContractCreationTxUsing": {
      "blockscoutScrape": {
        "url": "https://tanenbaum.io/"
      }
    }
  },
  "570": {
    "sourcifyName": "Rollux Mainnet",
    "supported": true,
    "fetchContractCreationTxUsing": {
      "blockscoutApi": {
        "url": "https://explorer.rollux.com/"
      }
    }
  },
  "57000": {
    "sourcifyName": "Rollux Testnet Tanenbaum",
    "supported": true,
    "fetchContractCreationTxUsing": {
      "blockscoutApi": {
        "url": "https://rollux.tanenbaum.io/"
      }
    }
  },
  "40": {
    "sourcifyName": "Telos Mainnet",
    "supported": true,
    "fetchContractCreationTxUsing": {
      "telosApi": {
        "url": "https://mainnet.telos.net/"
      }
    }
  },
  "41": {
    "sourcifyName": "Telos Testnet",
    "supported": true,
    "fetchContractCreationTxUsing": {
      "telosApi": {
        "url": "https://testnet.telos.net/"
      }
    }
  },
  "8": {
    "sourcifyName": "Ubiq Mainnet",
    "supported": true
  },
  "311752642": {
    "sourcifyName": "Oneledger Mainnet",
    "supported": true,
    "rpc": [
      "https://mainnet-rpc.oneledger.network"
    ],
    "fetchContractCreationTxUsing": {
      "blockscoutScrape": {
        "url": "https://mainnet-explorer.oneledger.network/"
      }
    }
  },
  "4216137055": {
    "sourcifyName": "OneLedger Testnet Frankenstein",
    "supported": false
  },
  "10": {
    "sourcifyName": "Optimism Mainnet",
    "supported": true,
    "etherscanApi": {
      "apiURL": "https://api-optimistic.etherscan.io",
      "apiKeyEnvName": "OPTIMISMSCAN_API_KEY"
    },
    "fetchContractCreationTxUsing": {
      "etherscanApi": true
    },
    "rpc": [
      {
        "type": "Alchemy",
        "url": "https://opt-mainnet.g.alchemy.com/v2/{ALCHEMY_API_KEY}",
        "apiKeyEnvName": "ALCHEMY_API_KEY_OPTIMISM"
      }
    ]
  },
  "420": {
    "sourcifyName": "Optimism Goerli",
    "supported": false
  },
  "11155420": {
    "sourcifyName": "OP Sepolia Testnet",
    "supported": true,
    "etherscanApi": {
      "apiURL": "https://api-sepolia-optimistic.etherscan.io",
      "apiKeyEnvName": "OPTIMISMSCAN_API_KEY"
    },
    "fetchContractCreationTxUsing": {
      "etherscanApi": true
    },
    "rpc": [
      {
        "type": "Alchemy",
        "url": "https://opt-sepolia.g.alchemy.com/v2/{ALCHEMY_API_KEY}",
        "apiKeyEnvName": "ALCHEMY_API_KEY_OPTIMISM"
      }
    ]
  },
  "28": {
    "sourcifyName": "Boba Network Rinkeby Testnet",
    "supported": false
  },
  "288": {
    "sourcifyName": "Boba Mainnet",
    "supported": true,
    "fetchContractCreationTxUsing": {
      "blockscoutScrape": {
        "url": "https://blockexplorer.boba.network/"
      }
    }
  },
  "106": {
    "sourcifyName": "Velas Mainnet",
    "supported": true,
    "fetchContractCreationTxUsing": {
      "blockscoutScrape": {
        "url": "https://evmexplorer.velas.com/"
      }
    }
  },
  "1313161554": {
    "sourcifyName": "Aurora Mainnet",
    "supported": true,
    "fetchContractCreationTxUsing": {
      "blockscoutApi": {
        "url": "https://explorer.mainnet.aurora.dev/"
      }
    }
  },
  "9996": {
    "sourcifyName": "Mind Smart Chain Mainnet",
    "supported": true,
    "fetchContractCreationTxUsing": {
      "blockscoutScrape": {
        "url": "https://mainnet.mindscan.info/"
      }
    }
  },
  "9977": {
    "sourcifyName": "Mind Smart Chain Testnet",
    "supported": true,
    "fetchContractCreationTxUsing": {
      "blockscoutScrape": {
        "url": "https://testnet.mindscan.info/"
      }
    }
  },
  "1313161555": {
    "sourcifyName": "Aurora Testnet",
    "supported": true,
    "fetchContractCreationTxUsing": {
      "blockscoutScrape": {
        "url": "https://explorer.testnet.aurora.dev/"
      }
    }
  },
  "1284": {
    "sourcifyName": "Moonbeam",
    "supported": true,
    "etherscanApi": {
      "apiURL": "https://api-moonbeam.moonscan.io",
      "apiKeyEnvName": "MOONSCAN_MOONBEAM_API_KEY"
    },
    "fetchContractCreationTxUsing": {
      "etherscanApi": true
    }
  },
  "1285": {
    "sourcifyName": "Moonriver",
    "supported": true,
    "etherscanApi": {
      "apiURL": "https://api-moonriver.moonscan.io",
      "apiKeyEnvName": "MOONSCAN_MOONRIVER_API_KEY"
    },
    "fetchContractCreationTxUsing": {
      "etherscanApi": true
    }
  },
  "1287": {
    "sourcifyName": "Moonbase",
    "supported": true,
    "etherscanApi": {
      "apiURL": "https://api-moonbase.moonscan.io"
    },
    "fetchContractCreationTxUsing": {
      "etherscanApi": true
    }
  },
  "11297108109": {
    "sourcifyName": "Palm",
    "supported": true,
    "fetchContractCreationTxUsing": {
      "blockscoutScrape": {
        "url": "https://explorer.palm.io/"
      }
    },
    "rpc": [
      {
        "type": "Infura",
        "url": "https://palm-mainnet.infura.io/v3/{INFURA_API_KEY}",
        "apiKeyEnvName": "INFURA_API_KEY"
      }
    ]
  },
  "11297108099": {
    "sourcifyName": "Palm Testnet",
    "supported": true,
    "fetchContractCreationTxUsing": {
      "blockscoutScrape": {
        "url": "https://explorer.palm-uat.xyz/"
      }
    },
    "rpc": [
      {
        "type": "Infura",
        "url": "https://palm-testnet.infura.io/v3/{INFURA_API_KEY}",
        "apiKeyEnvName": "INFURA_API_KEY"
      }
    ]
  },
  "122": {
    "sourcifyName": "Fuse Mainnet",
    "supported": true,
    "fetchContractCreationTxUsing": {
      "blockscoutApi": {
        "url": "https://explorer.fuse.io/"
      }
    }
  },
  "43": {
    "sourcifyName": "Darwinia Pangolin Testnet",
    "supported": false
  },
  "44": {
    "sourcifyName": "Darwinia Crab Mainnet",
    "supported": true
  },
  "9000": {
    "sourcifyName": "Evmos Testnet",
    "supported": true,
    "fetchContractCreationTxUsing": {
      "blockscoutScrape": {
        "url": "https://testnet.evmos.explorers.guru/"
      }
    }
  },
  "9001": {
    "sourcifyName": "Evmos Mainnet",
    "supported": true,
    "fetchContractCreationTxUsing": {
      "blockscoutScrape": {
        "url": "https://evm.evmos.org/"
      }
    }
  },
  "62621": {
    "sourcifyName": "MultiVAC Mainnet",
    "supported": true
  },
  "11111": {
    "sourcifyName": "WAGMI Testnet",
    "supported": true,
    "fetchContractCreationTxUsing": {
      "avalancheApi": true
    }
  },
  "192837465": {
    "sourcifyName": "Gather Mainnet",
    "supported": true,
    "fetchContractCreationTxUsing": {
      "blockscoutScrape": {
        "url": "https://explorer.gather.network/"
      }
    }
  },
  "486217935": {
    "sourcifyName": "Gather Devnet",
    "supported": false,
    "fetchContractCreationTxUsing": {
      "blockscoutScrape": {
        "url": "https://devnet-explorer.gather.network/"
      }
    }
  },
  "356256156": {
    "sourcifyName": "Gather Testnet",
    "supported": false,
    "fetchContractCreationTxUsing": {
      "blockscoutScrape": {
        "url": "https://testnet-explorer.gather.network/"
      }
    }
  },
  "335": {
    "sourcifyName": "DFK Chain Testnet",
    "supported": true,
    "fetchContractCreationTxUsing": {
      "avalancheApi": true
    }
  },
  "53935": {
    "sourcifyName": "DFK Chain Mainnet",
    "supported": true,
    "fetchContractCreationTxUsing": {
      "avalancheApi": true
    }
  },
  "73799": {
    "sourcifyName": "Energy Web Volta Testnet",
    "supported": true,
    "fetchContractCreationTxUsing": {
      "blockscoutScrape": {
        "url": "https://volta-explorer.energyweb.org/"
      }
    }
  },
  "246": {
    "sourcifyName": "Energy Web Chain",
    "supported": true,
    "fetchContractCreationTxUsing": {
      "blockscoutScrape": {
        "url": "https://explorer.energyweb.org/"
      }
    }
  },
  "71401": {
    "sourcifyName": "Godwoken testnet v1.1",
    "supported": true,
    "fetchContractCreationTxUsing": {
      "blockscoutScrape": {
        "url": "https://gw-testnet-explorer.nervosdao.community/"
      }
    }
  },
  "71402": {
    "sourcifyName": "Godwoken mainnet v1.1",
    "supported": true,
    "fetchContractCreationTxUsing": {
      "blockscoutScrape": {
        "url": "https://gw-mainnet-explorer.nervosdao.community/"
      }
    }
  },
  "432201": {
    "sourcifyName": "Dexalot Testnet",
    "supported": true,
    "fetchContractCreationTxUsing": {
      "avalancheApi": true
    }
  },
  "432204": {
    "sourcifyName": "Dexalot Mainnet",
    "supported": true,
    "fetchContractCreationTxUsing": {
      "avalancheApi": true
    }
  },
  "103090": {
    "sourcifyName": "Crystaleum Mainnet",
    "supported": false,
    "fetchContractCreationTxUsing": {
      "blockscoutScrape": {
        "url": "https://scan.crystaleum.org/"
      }
    }
  },
  "420666": {
    "sourcifyName": "Kekchain Testnet (kektest)",
    "supported": false,
    "fetchContractCreationTxUsing": {
      "blockscoutScrape": {
        "url": "https://testnet-explorer.kekchain.com/"
      }
    }
  },
  "420420": {
    "sourcifyName": "Kekchain Main Net (kekistan)",
    "supported": false,
    "fetchContractCreationTxUsing": {
      "blockscoutScrape": {
        "url": "https://mainnet-explorer.kekchain.com/"
      }
    }
  },
  "7700": {
    "sourcifyName": "Canto Mainnet",
    "supported": true,
    "fetchContractCreationTxUsing": {
      "blockscoutScrape": {
        "url": "https://tuber.build/"
      }
    }
  },
  "7701": {
    "sourcifyName": "Canto Testnet",
    "supported": true,
    "fetchContractCreationTxUsing": {
      "blockscoutApi": {
        "url": "https://testnet.tuber.build/"
      }
    }
  },
  "99": {
    "sourcifyName": "POA Network Core",
    "supported": false,
    "fetchContractCreationTxUsing": {
      "blockscoutApi": {
        "url": "https://blockscout.com/poa/core/"
      }
    }
  },
  "592": {
    "sourcifyName": "Astar (EVM)",
    "supported": false,
    "fetchContractCreationTxUsing": {
      "blockscoutScrape": {
        "url": "https://blockscout.com/astar/"
      }
    }
  },
  "10200": {
    "sourcifyName": "Gnosis Chiado Testnet",
    "supported": true,
    "fetchContractCreationTxUsing": {
      "blockscoutApi": {
        "url": "https://blockscout.chiadochain.net/"
      }
    }
  },
  "1001": {
    "sourcifyName": "Klaytn Testnet Baobab",
    "supported": true,
    "fetchContractCreationTxUsing": {
      "blockscoutScrape": {
        "url": "https://klaytn-testnet.blockscout.com/"
      }
    }
  },
  "8217": {
    "sourcifyName": "Klaytn Mainnet Cypress",
    "supported": false,
    "fetchContractCreationTxUsing": {
      "blockscoutScrape": {
        "url": "https://klaytn-mainnet.blockscout.com/"
      }
    }
  },
  "336": {
    "sourcifyName": "Shiden (EVM)",
    "supported": true,
    "fetchContractCreationTxUsing": {
      "blockscoutScrape": {
        "url": "https://blockscout.com/shiden/"
      }
    }
  },
  "28528": {
    "sourcifyName": "Optimism Bedrock: Goerli Alpha Testnet",
    "supported": false,
    "fetchContractCreationTxUsing": {
      "blockscoutScrape": {
        "url": "https://blockscout.com/optimism/bedrock-alpha/"
      }
    }
  },
  "7001": {
    "sourcifyName": "ZetaChain: Athens Testnet",
    "supported": true,
    "fetchContractCreationTxUsing": {
      "blockscoutScrape": {
        "url": "https://blockscout.athens2.zetachain.com/"
      }
    }
  },
  "42262": {
    "sourcifyName": "Oasis Emerald Mainnet",
    "supported": true,
    "fetchContractCreationTxUsing": {
      "blockscoutScrape": {
        "url": "https://explorer.emerald.oasis.dev/"
      }
    }
  },
  "42261": {
    "sourcifyName": "Oasis Emerald Testnet",
    "supported": true,
    "fetchContractCreationTxUsing": {
      "blockscoutScrape": {
        "url": "https://testnet.explorer.emerald.oasis.dev/"
      }
    }
  },
  "23294": {
    "sourcifyName": "Oasis Sapphire Mainnet",
    "supported": true,
    "fetchContractCreationTxUsing": {
      "blockscoutScrape": {
        "url": "https://explorer.sapphire.oasis.io/"
      }
    }
  },
  "23295": {
    "sourcifyName": "Oasis Sapphire Testnet",
    "supported": true,
    "fetchContractCreationTxUsing": {
      "blockscoutScrape": {
        "url": "https://testnet.explorer.sapphire.oasis.dev/"
      }
    }
  },
  "19": {
    "sourcifyName": "Songbird Canary Network",
    "supported": true,
    "fetchContractCreationTxUsing": {
      "blockscoutScrape": {
        "url": "https://songbird-explorer.flare.network/"
      }
    }
  },
  "14": {
    "sourcifyName": "Flare Mainnet",
    "supported": false,
    "fetchContractCreationTxUsing": {
      "blockscoutScrape": {
        "url": "https://flare-explorer.flare.network/"
      }
    }
  },
  "2047": {
    "sourcifyName": "Stratos Testnet (Mesos)",
    "supported": true,
    "fetchContractCreationTxUsing": {
      "blockscoutScrape": {
        "url": "https://web3-explorer-mesos.thestratos.org/"
      }
    }
  },
  "2048": {
    "sourcifyName": "Stratos Mainnet",
    "supported": true,
    "fetchContractCreationTxUsing": {
      "blockscoutScrape": {
        "url": "https://web3-explorer.thestratos.org/"
      }
    }
  },
  "641230": {
    "sourcifyName": "Bear Network Chain Mainnet",
    "supported": true,
    "fetchContractCreationTxUsing": {
      "blockscoutScrape": {
        "url": "https://brnkscan.bearnetwork.net/"
      }
    }
  },
  "957": {
    "sourcifyName": "Lyra Mainnet",
    "supported": true,
    "fetchContractCreationTxUsing": {
      "blockscoutApi": {
        "url": "https://explorer.lyra.finance/"
      }
    }
  },
  "84531": {
    "sourcifyName": "Base Goerli Testnet",
    "supported": true,
    "etherscanApi": {
      "apiURL": "https://api-goerli.basescan.org/"
    },
    "fetchContractCreationTxUsing": {
      "etherscanApi": true
    }
  },
  "8453": {
    "sourcifyName": "Base Mainnet",
    "supported": true,
    "etherscanApi": {
      "apiURL": "https://api.basescan.org/",
      "apiKeyEnvName": "BASESCAN_API_KEY"
    },
    "fetchContractCreationTxUsing": {
      "etherscanApi": true
    }
  },
  "888": {
    "sourcifyName": "Wanchain Mainnet",
    "supported": true
  },
  "999": {
    "sourcifyName": "Wanchain Testnet",
    "supported": true
  },
  "7668": {
    "sourcifyName": "The Root Network Mainnet",
    "supported": true
  },
  "7672": {
    "sourcifyName": "The Root Network Porcini (Testnet)",
    "supported": true
  },
  "421611": {
    "sourcifyName": "Arbitrum Rinkeby Testnet",
    "supported": false
  },
  "69": {
    "sourcifyName": "Optimism Kovan Testnet",
    "supported": false
  },
  "1149": {
    "sourcifyName": "Symplexia Smart Chain",
    "supported": true,
    "fetchContractCreationTxUsing": {
      "blockscoutScrape": {
        "url": "https://explorer.plexfinance.us/"
      }
    }
  },
  "2000": {
    "sourcifyName": "DogeChain Mainnet",
    "supported": true,
    "fetchContractCreationTxUsing": {
      "blockscoutScrape": {
        "url": "https://explorer.dogechain.dog/"
      }
    }
  },
  "25925": {
    "sourcifyName": "Bitkub Chain Testnet",
    "supported": true,
    "fetchContractCreationTxUsing": {
      "blockscoutScrape": {
        "url": "https://testnet.bkcscan.com/"
      }
    }
  },
  "96": {
    "sourcifyName": "Bitkub Chain",
    "supported": true,
    "fetchContractCreationTxUsing": {
      "blockscoutScrape": {
        "url": "https://bkcscan.com/"
      }
    }
  },
  "25": {
    "sourcifyName": "Cronos Mainnet Beta",
    "supported": true,
    "etherscanApi": {
      "apiURL": "https://api.cronoscan.com/",
      "apiKeyEnvName": "CRONOSCAN_API_KEY"
    },
    "fetchContractCreationTxUsing": {
      "etherscanApi": true
    }
  },
  "1339": {
    "sourcifyName": "Elysium Mainnet Chain",
    "supported": true,
    "fetchContractCreationTxUsing": {
      "blockscoutScrape": {
        "url": "https://blockscout.elysiumchain.tech/"
      }
    }
  },
  "167005": {
    "sourcifyName": "Taiko Grimsvotn L2",
    "supported": false
  },
  "167006": {
    "sourcifyName": "Taiko Eldfell L3",
    "supported": false
  },
  "7777777": {
    "sourcifyName": "ZORA",
    "supported": true,
    "fetchContractCreationTxUsing": {
      "blockscoutApi": {
        "url": "https://explorer.zora.co/"
      }
    }
  },
  "6119": {
    "sourcifyName": "UPTN Mainnet",
    "supported": true,
    "fetchContractCreationTxUsing": {
      "avalancheApi": true
    }
  },
  "13337": {
    "sourcifyName": "BEAM Testnet",
    "supported": true,
    "fetchContractCreationTxUsing": {
      "avalancheApi": true
    }
  },
  "222000222": {
    "sourcifyName": "Kanazawa Testnet",
    "supported": true,
    "fetchContractCreationTxUsing": {
      "avalancheApi": true
    }
  },
  "333000333": {
    "sourcifyName": "MELD",
    "supported": true,
    "fetchContractCreationTxUsing": {
      "avalancheApi": true
    }
  },
  "2222": {
    "sourcifyName": "Kava EVM",
    "supported": true,
    "fetchContractCreationTxUsing": {
      "blockscoutScrape": {
        "url": "https://explorer.kava.io/"
      }
    }
  },
  "32769": {
    "sourcifyName": "Zilliqa EVM",
    "supported": true
  },
  "33101": {
    "sourcifyName": "Zilliqa EVM Testnet",
    "supported": true
  },
  "2221": {
    "sourcifyName": "Kava EVM Testnet",
    "supported": true,
    "fetchContractCreationTxUsing": {
      "blockscoutScrape": {
        "url": "https://explorer.testnet.kava.io/"
      }
    }
  },
  "111000": {
    "sourcifyName": "Siberium Test Network",
    "supported": true,
    "fetchContractCreationTxUsing": {
      "blockscoutScrape": {
        "url": "https://http://explorer.test.siberium.net/"
      }
    }
  },
  "212": {
    "sourcifyName": "MAP Testnet Makalu",
    "supported": true,
    "fetchContractCreationTxUsing": {
      "blockscoutScrape": {
        "url": "https://testnet.maposcan.io/"
      }
    }
  },
  "22776": {
    "sourcifyName": "map-relay-chain Mainnet",
    "supported": true,
    "fetchContractCreationTxUsing": {
      "blockscoutScrape": {
        "url": "https://maposcan.io/"
      }
    }
  },
  "2021": {
    "sourcifyName": "Edgeware EdgeEVM Mainnet",
    "supported": true,
    "fetchContractCreationTxUsing": {
      "blockscoutScrape": {
        "url": "https://edgscan.live/"
      }
    }
  },
  "250": {
    "sourcifyName": "FTM Fantom Opera Mainnet",
    "supported": true
  },
  "42170": {
    "sourcifyName": "Arbitrum Nova",
    "supported": true
  },
  "2037": {
    "sourcifyName": "Kiwi Subnet",
    "supported": true,
    "fetchContractCreationTxUsing": {
      "avalancheApi": true
    }
  },
  "4337": {
    "sourcifyName": "Beam",
    "supported": true,
    "fetchContractCreationTxUsing": {
      "avalancheApi": true
    }
  },
  "78432": {
    "sourcifyName": "Conduit Subnet",
    "supported": true,
    "fetchContractCreationTxUsing": {
      "avalancheApi": true
    }
  },
  "78431": {
    "sourcifyName": "Bulletin Subnet",
    "supported": true,
    "fetchContractCreationTxUsing": {
      "avalancheApi": true
    }
  },
  "78430": {
    "sourcifyName": "Amplify Subnet",
    "supported": true,
    "fetchContractCreationTxUsing": {
      "avalancheApi": true
    }
  },
  "2038": {
    "sourcifyName": "Shrapnel Testnet",
    "supported": true,
    "fetchContractCreationTxUsing": {
      "avalancheApi": true
    }
  },
  "2044": {
    "sourcifyName": "Shrapnel Subnet",
    "supported": true,
    "fetchContractCreationTxUsing": {
      "avalancheApi": true
    }
  },
  "10242": {
    "sourcifyName": "Arthera Mainnet",
    "supported": true,
    "fetchContractCreationTxUsing": {
      "blockscoutApi": {
        "url": "https://explorer.arthera.net/"
      }
    }
  },
  "10243": {
    "sourcifyName": "Arthera Testnet",
    "supported": true,
    "fetchContractCreationTxUsing": {
      "blockscoutApi": {
        "url": "https://explorer-test.arthera.net/"
      }
    }
  },
  "1116": {
    "sourcifyName": "Core Blockchain Mainnet",
    "supported": true,
    "etherscanApi": {
      "apiURL": "https://openapi.coredao.org/",
      "apiKeyEnvName": "COREDAO_API_KEY"
    },
    "fetchContractCreationTxUsing": {
      "etherscanApi": true
    }
  },
  "35441": {
    "sourcifyName": "Q Mainnet",
    "supported": true,
    "fetchContractCreationTxUsing": {
      "blockscoutScrape": {
        "url": "https://explorer.q.org/"
      }
    }
  },
  "35443": {
    "sourcifyName": "Q Testnet",
    "supported": true,
    "fetchContractCreationTxUsing": {
      "blockscoutScrape": {
        "url": "https://explorer.qtestnet.org/"
      }
    }
  },
  "11235": {
    "sourcifyName": "Haqq Mainnet",
    "supported": true,
    "fetchContractCreationTxUsing": {
      "blockscoutApi": {
        "url": "https://explorer.haqq.network/"
      }
    }
  },
  "54211": {
    "sourcifyName": "Haqq Testnet",
    "supported": true,
    "fetchContractCreationTxUsing": {
      "blockscoutApi": {
        "url": "https://explorer.testedge2.haqq.network/"
      }
    }
  },
  "1115": {
    "sourcifyName": "Core Blockchain Testnet",
    "supported": true,
    "etherscanApi": {
      "apiURL": "https://api.test.btcs.network/",
      "apiKeyEnvName": "COREDAO_TESTNET_API_KEY"
    },
    "fetchContractCreationTxUsing": {
      "etherscanApi": true
    }
  },
  "30": {
    "sourcifyName": "Rootstock",
    "supported": true,
    "fetchContractCreationTxUsing": {
      "blockscoutApi": {
        "url": "https://rootstock.blockscout.com/"
      }
    }
  },
  "999999999": {
    "sourcifyName": "ZORA Sepolia Testnet",
    "supported": true,
    "fetchContractCreationTxUsing": {
      "blockscoutApi": {
        "url": "https://sepolia.explorer.zora.energy/"
      }
    }
  },
  "39797": {
    "sourcifyName": "Energi Mainnet",
    "supported": true,
    "fetchContractCreationTxUsing": {
      "blockscoutScrape": {
        "url": "https://explorer.energi.network/"
      }
    }
  },
  "49797": {
    "sourcifyName": "Energi Testnet",
    "supported": true,
    "fetchContractCreationTxUsing": {
      "blockscoutScrape": {
        "url": "https://explorer.test.energi.network/"
      }
    }
  },
  "5000": {
    "sourcifyName": "Mantle",
    "supported": true,
    "fetchContractCreationTxUsing": {
      "blockscoutScrape": {
        "url": "https://explorer.mantle.xyz/"
      }
    }
  },
  "3737": {
    "sourcifyName": "Crossball Mainnet",
    "supported": true,
    "fetchContractCreationTxUsing": {
      "blockscoutScrape": {
        "url": "https://scan.crossbell.io/"
      }
    }
  },
  "1433": {
    "sourcifyName": "Rikeza Network",
    "supported": true,
    "fetchContractCreationTxUsing": {
      "blockscoutScrape": {
        "url": "https://rikscan.com/"
      }
    }
  },
  "383414847825": {
    "sourcifyName": "Zeniq",
    "supported": true,
    "fetchContractCreationTxUsing": {
      "blockscoutScrape": {
        "url": "https://zeniqscan.com/"
      }
    }
  },
  "1127469": {
    "sourcifyName": "Tiltyard Subnet",
    "supported": true,
    "fetchContractCreationTxUsing": {
      "avalancheApi": true
    }
  },
  "1101": {
    "sourcifyName": "Polygon zkEVM",
    "supported": true,
    "etherscanApi": {
      "apiURL": "https://api-zkevm.polygonscan.com",
      "apiKeyEnvName": "ZKEVM_POLYGONSCAN_API_KEY"
    },
    "fetchContractCreationTxUsing": {
      "etherscanApi": true
    }
  },
  "534352": {
    "sourcifyName": "Scroll",
    "supported": true,
    "etherscanApi": {
      "apiURL": "https://api.scrollscan.com",
      "apiKeyEnvName": "SCROLLSCAN_API_KEY"
    },
    "fetchContractCreationTxUsing": {
      "etherscanApi": true,
      "blockscoutScrape": {
        "url": "https://blockscout.scroll.io/"
      }
    }
  },
  "534351": {
    "sourcifyName": "Scroll Sepolia Testnet",
    "supported": true,
    "etherscanApi": {
      "apiURL": "https://api-sepolia.scrollscan.com",
      "apiKeyEnvName": "SCROLLSCAN_API_KEY"
    },
    "fetchContractCreationTxUsing": {
      "etherscanApi": true,
      "blockscoutScrape": {
        "url": "https://sepolia-blockscout.scroll.io"
      }
    }
  },
<<<<<<< HEAD
  "7000": {
    "sourcifyName": "ZetaChain Mainnet",
    "supported": true,
    "fetchContractCreationTxUsing": {
      "blockscoutApi": {
        "url": "https://zetachain.blockscout.com/"
=======
  "255": {
    "sourcifyName": "Kroma",
    "supported": true,
    "etherscanApi": {
      "apiURL": "https://api.kromascan.com",
      "apiKeyEnvName": "KROMASCAN_API_KEY"
    },
    "fetchContractCreationTxUsing": {
      "etherscanApi": true,
      "blockscoutApi": {
        "url": "https://blockscout.kroma.network/"
      }
    }
  },
  "2358": {
    "sourcifyName": "Kroma Sepolia",
    "supported": true,
    "etherscanApi": {
      "apiURL": "https://api-sepolia.kromascan.com",
      "apiKeyEnvName": "KROMASCAN_API_KEY"
    },
    "fetchContractCreationTxUsing": {
      "etherscanApi": true,
      "blockscoutApi": {
        "url": "https://blockscout.sepolia.kroma.network/"
>>>>>>> a3bc17fd
      }
    }
  }
}<|MERGE_RESOLUTION|>--- conflicted
+++ resolved
@@ -1381,14 +1381,15 @@
       }
     }
   },
-<<<<<<< HEAD
   "7000": {
     "sourcifyName": "ZetaChain Mainnet",
     "supported": true,
     "fetchContractCreationTxUsing": {
       "blockscoutApi": {
         "url": "https://zetachain.blockscout.com/"
-=======
+      }
+    }
+  },
   "255": {
     "sourcifyName": "Kroma",
     "supported": true,
@@ -1414,7 +1415,6 @@
       "etherscanApi": true,
       "blockscoutApi": {
         "url": "https://blockscout.sepolia.kroma.network/"
->>>>>>> a3bc17fd
       }
     }
   }
