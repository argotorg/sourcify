--- conflicted
+++ resolved
@@ -1381,7 +1381,6 @@
       }
     }
   },
-<<<<<<< HEAD
   "42766": {
     "sourcifyName": "ZKFair Mainnet",
     "supported": true,
@@ -1389,7 +1388,9 @@
       "etherscanApi": true,
       "blockscoutApi": {
         "url": "https://scan.zkfair.io/"
-=======
+      }
+    }
+  },
   "255": {
     "sourcifyName": "Kroma",
     "supported": true,
@@ -1415,7 +1416,6 @@
       "etherscanApi": true,
       "blockscoutApi": {
         "url": "https://blockscout.sepolia.kroma.network/"
->>>>>>> a3bc17fd
       }
     }
   }
