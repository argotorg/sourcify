{
  "1": {
    "sourcifyName": "Ethereum Mainnet",
    "supported": true,
    "etherscanApi": {
      "apiURL": "https://api.etherscan.io",
      "apiKeyEnvName": "ETHERSCAN_API_KEY"
    },
    "fetchContractCreationTxUsing": {
      "etherscanApi": true
    },
    "rpc": [
      {
        "type": "FetchRequest",
        "url": "https://rpc.mainnet.ethpandaops.io",
        "headers": [
          {
            "headerName": "CF-Access-Client-Id",
            "headerEnvName": "CF_ACCESS_CLIENT_ID"
          },
          {
            "headerName": "CF-Access-Client-Secret",
            "headerEnvName": "CF_ACCESS_CLIENT_SECRET"
          }
        ]
      },
      {
        "type": "Alchemy",
        "url": "https://eth-mainnet.g.alchemy.com/v2/{ALCHEMY_API_KEY}",
        "apiKeyEnvName": "ALCHEMY_API_KEY"
      }
    ]
  },
  "17000": {
    "sourcifyName": "Ethereum Holesky Testnet",
    "supported": true,
    "etherscanApi": {
      "apiURL": "https://api-holesky.etherscan.io",
      "apiKeyEnvName": "ETHERSCAN_API_KEY"
    },
    "fetchContractCreationTxUsing": {
      "etherscanApi": true
    },
    "rpc": ["https://rpc.holesky.ethpandaops.io"]
  },
  "5": {
    "sourcifyName": "Ethereum Goerli Testnet",
    "supported": false
  },
  "11155111": {
    "sourcifyName": "Ethereum Sepolia Testnet",
    "supported": true,
    "etherscanApi": {
      "apiURL": "https://api-sepolia.etherscan.io",
      "apiKeyEnvName": "ETHERSCAN_API_KEY"
    },
    "rpc": [
      {
        "type": "FetchRequest",
        "url": "https://rpc.sepolia.ethpandaops.io",
        "headers": [
          {
            "headerName": "CF-Access-Client-Id",
            "headerEnvName": "CF_ACCESS_CLIENT_ID"
          },
          {
            "headerName": "CF-Access-Client-Secret",
            "headerEnvName": "CF_ACCESS_CLIENT_SECRET"
          }
        ]
      },
      {
        "type": "Alchemy",
        "url": "https://eth-sepolia.g.alchemy.com/v2/{ALCHEMY_API_KEY}",
        "apiKeyEnvName": "ALCHEMY_API_KEY"
      }
    ],
    "fetchContractCreationTxUsing": {
      "etherscanApi": true
    }
  },
  "369": {
    "sourcifyName": "PulseChain Mainnet",
    "supported": true,
    "fetchContractCreationTxUsing": {
      "blockscoutScrape": {
        "url": "https://scan.pulsechain.com/"
      }
    }
  },
  "3": {
    "sourcifyName": "Ethereum Ropsten Testnet",
    "supported": false
  },
  "4": {
    "sourcifyName": "Ethereum Rinkeby Testnet",
    "supported": false
  },
  "51": {
    "sourcifyName": "Apothem",
    "supported": true,
    "fetchContractCreationTxUsing": {
      "blocksScanApi": {
        "url": "https://apothem.blocksscan.io/"
      }
    }
  },
  "56": {
    "sourcifyName": "Binance Smart Chain Mainnet",
    "supported": true,
    "etherscanApi": {
      "apiURL": "https://api.bscscan.com",
      "apiKeyEnvName": "BSCSCAN_API_KEY"
    },
    "fetchContractCreationTxUsing": {
      "etherscanApi": true
    }
  },
  "61": {
    "sourcifyName": "Ethereum Classic Mainnet",
    "supported": true,
    "fetchContractCreationTxUsing": {
      "blockscoutApi": {
        "url": "https://etc.blockscout.com/"
      }
    }
  },
  "77": {
    "sourcifyName": "POA Sokol",
    "supported": false
  },
  "82": {
    "sourcifyName": "Meter Mainnet",
    "supported": true,
    "fetchContractCreationTxUsing": {
      "meterApi": {
        "url": "https://api.meter.io:8000/"
      }
    }
  },
  "83": {
    "sourcifyName": "Meter Testnet",
    "supported": true,
    "fetchContractCreationTxUsing": {
      "meterApi": {
        "url": "https://api.meter.io:4000/"
      }
    }
  },
  "97": {
    "sourcifyName": "Binance Smart Chain Testnet",
    "supported": true,
    "etherscanApi": {
      "apiURL": "https://api-testnet.bscscan.com",
      "apiKeyEnvName": "BSCSCAN_API_KEY"
    },
    "fetchContractCreationTxUsing": {
      "etherscanApi": true
    }
  },
  "100": {
    "sourcifyName": "Gnosis Mainnet",
    "supported": true,
    "etherscanApi": {
      "apiURL": "https://api.gnosisscan.io",
      "apiKeyEnvName": "GNOSISSCAN_API_KEY"
    },
    "fetchContractCreationTxUsing": {
      "blockscoutApi": {
        "url": "https://gnosis.blockscout.com/"
      },
      "etherscanApi": true
    }
  },
  "295": {
    "sourcifyName": "Hedera Mainnet",
    "supported": true
  },
  "300": {
    "sourcifyName": "Optimism on GC",
    "supported": false
  },
  "314": {
    "sourcifyName": "Filecoin - Mainnet",
    "supported": true
  },
  "314159": {
    "sourcifyName": "Filecoin - Calibration testnet",
    "supported": true
  },
  "137": {
    "sourcifyName": "Polygon Mainnet",
    "supported": true,
    "etherscanApi": {
      "apiURL": "https://api.polygonscan.com",
      "apiKeyEnvName": "POLYGONSCAN_API_KEY"
    },
    "fetchContractCreationTxUsing": {
      "etherscanApi": true
    },
    "rpc": [
      {
        "type": "Alchemy",
        "url": "https://polygon-mainnet.g.alchemy.com/v2/{ALCHEMY_API_KEY}",
        "apiKeyEnvName": "ALCHEMY_API_KEY"
      }
    ]
  },
  "534": {
    "sourcifyName": "Candle",
    "supported": false
  },
  "42220": {
    "sourcifyName": "Celo Mainnet",
    "supported": true,
    "etherscanApi": {
      "apiURL": "https://api.celoscan.io",
      "apiKeyEnvName": "CELOSCAN_API_KEY"
    },
    "fetchContractCreationTxUsing": {
      "etherscanApi": true,
      "blockscoutScrape": {
        "url": "https://explorer.celo.org/mainnet/"
      }
    }
  },
  "44787": {
    "sourcifyName": "Celo Alfajores Testnet",
    "supported": true,
    "etherscanApi": {
      "apiURL": "https://api-alfajores.celoscan.io",
      "apiKeyEnvName": "CELOSCAN_API_KEY"
    },
    "fetchContractCreationTxUsing": {
      "etherscanApi": true,
      "blockscoutScrape": {
        "url": "https://explorer.celo.org/alfajores/"
      }
    }
  },
  "62320": {
    "sourcifyName": "Celo Baklava Testnet",
    "supported": true,
    "fetchContractCreationTxUsing": {
      "blockscoutScrape": {
        "url": "https://baklava-blockscout.celo-testnet.org/"
      }
    }
  },
  "80001": {
    "sourcifyName": "Polygon Mumbai Testnet",
    "supported": true,
    "etherscanApi": {
      "apiURL": "https://api-testnet.polygonscan.com",
      "apiKeyEnvName": "POLYGONSCAN_API_KEY"
    },
    "fetchContractCreationTxUsing": {
      "etherscanApi": true
    },
    "rpc": [
      {
        "type": "Alchemy",
        "url": "https://polygon-mumbai.g.alchemy.com/v2/{ALCHEMY_API_KEY}",
        "apiKeyEnvName": "ALCHEMY_API_KEY"
      }
    ]
  },
  "42161": {
    "sourcifyName": "Arbitrum One Mainnet",
    "supported": true,
    "etherscanApi": {
      "apiURL": "https://api.arbiscan.io",
      "apiKeyEnvName": "ARBISCAN_API_KEY"
    },
    "fetchContractCreationTxUsing": {
      "etherscanApi": true
    },
    "rpc": [
      {
        "type": "Alchemy",
        "url": "https://arb-mainnet.g.alchemy.com/v2/{ALCHEMY_API_KEY}",
        "apiKeyEnvName": "ALCHEMY_API_KEY_ARBITRUM"
      }
    ]
  },
  "421613": {
    "sourcifyName": "Arbitrum Goerli Testnet",
    "supported": false
  },
  "421614": {
    "sourcifyName": "Arbitrum Sepolia Testnet",
    "supported": true,
    "etherscanApi": {
      "apiURL": "https://api-sepolia.arbiscan.io",
      "apiKeyEnvName": "ARBISCAN_API_KEY"
    },
    "fetchContractCreationTxUsing": {
      "etherscanApi": true
    }
  },
  "43113": {
    "sourcifyName": "Avalanche Fuji Testnet",
    "supported": true,
    "etherscanApi": {
      "apiURL": "https://api-testnet.snowscan.xyz",
      "apiKeyEnvName": "SNOWSCAN_API_KEY"
    },
    "fetchContractCreationTxUsing": {
      "avalancheApi": true,
      "etherscanApi": true
    }
  },
  "43114": {
    "sourcifyName": "Avalanche C-Chain Mainnet",
    "supported": true,
    "etherscanApi": {
      "apiURL": "https://api.snowscan.xyz",
      "apiKeyEnvName": "SNOWSCAN_API_KEY"
    },
    "fetchContractCreationTxUsing": {
      "avalancheApi": true,
      "etherscanApi": true
    }
  },
  "57": {
    "sourcifyName": "Syscoin Mainnet",
    "supported": true,
    "fetchContractCreationTxUsing": {
      "blockscoutScrape": {
        "url": "https://explorer.syscoin.org/"
      }
    }
  },
  "5700": {
    "sourcifyName": "Syscoin Testnet Tanenbaum",
    "supported": true,
    "fetchContractCreationTxUsing": {
      "blockscoutScrape": {
        "url": "https://tanenbaum.io/"
      }
    }
  },
  "570": {
    "sourcifyName": "Rollux Mainnet",
    "supported": true,
    "fetchContractCreationTxUsing": {
      "blockscoutApi": {
        "url": "https://explorer.rollux.com/"
      }
    }
  },
  "57000": {
    "sourcifyName": "Rollux Testnet Tanenbaum",
    "supported": true,
    "fetchContractCreationTxUsing": {
      "blockscoutApi": {
        "url": "https://rollux.tanenbaum.io/"
      }
    }
  },
  "40": {
    "sourcifyName": "Telos Mainnet",
    "supported": true,
    "fetchContractCreationTxUsing": {
      "telosApi": {
        "url": "https://mainnet.telos.net/"
      }
    }
  },
  "41": {
    "sourcifyName": "Telos Testnet",
    "supported": true,
    "fetchContractCreationTxUsing": {
      "telosApi": {
        "url": "https://testnet.telos.net/"
      }
    }
  },
  "8": {
    "sourcifyName": "Ubiq Mainnet",
    "supported": true
  },
  "311752642": {
    "sourcifyName": "Oneledger Mainnet",
    "supported": true,
    "rpc": ["https://mainnet-rpc.oneledger.network"],
    "fetchContractCreationTxUsing": {
      "blockscoutScrape": {
        "url": "https://mainnet-explorer.oneledger.network/"
      }
    }
  },
  "4216137055": {
    "sourcifyName": "OneLedger Testnet Frankenstein",
    "supported": false
  },
  "10": {
    "sourcifyName": "Optimism Mainnet",
    "supported": true,
    "etherscanApi": {
      "apiURL": "https://api-optimistic.etherscan.io",
      "apiKeyEnvName": "OPTIMISMSCAN_API_KEY"
    },
    "fetchContractCreationTxUsing": {
      "etherscanApi": true
    },
    "rpc": [
      {
        "type": "Alchemy",
        "url": "https://opt-mainnet.g.alchemy.com/v2/{ALCHEMY_API_KEY}",
        "apiKeyEnvName": "ALCHEMY_API_KEY_OPTIMISM"
      }
    ]
  },
  "420": {
    "sourcifyName": "Optimism Goerli",
    "supported": false
  },
  "11155420": {
    "sourcifyName": "OP Sepolia Testnet",
    "supported": true,
    "etherscanApi": {
      "apiURL": "https://api-sepolia-optimistic.etherscan.io",
      "apiKeyEnvName": "OPTIMISMSCAN_API_KEY"
    },
    "fetchContractCreationTxUsing": {
      "etherscanApi": true
    },
    "rpc": [
      {
        "type": "Alchemy",
        "url": "https://opt-sepolia.g.alchemy.com/v2/{ALCHEMY_API_KEY}",
        "apiKeyEnvName": "ALCHEMY_API_KEY_OPTIMISM"
      }
    ]
  },
  "28": {
    "sourcifyName": "Boba Network Rinkeby Testnet",
    "supported": false
  },
  "288": {
    "sourcifyName": "Boba Mainnet",
    "supported": true,
    "fetchContractCreationTxUsing": {
      "blockscoutScrape": {
        "url": "https://blockexplorer.boba.network/"
      }
    }
  },
  "106": {
    "sourcifyName": "Velas Mainnet",
    "supported": true,
    "fetchContractCreationTxUsing": {
      "blockscoutScrape": {
        "url": "https://evmexplorer.velas.com/"
      }
    }
  },
  "1313161554": {
    "sourcifyName": "Aurora Mainnet",
    "supported": true,
    "fetchContractCreationTxUsing": {
      "blockscoutApi": {
        "url": "https://explorer.mainnet.aurora.dev/"
      }
    }
  },
  "9996": {
    "sourcifyName": "Mind Smart Chain Mainnet",
    "supported": true,
    "fetchContractCreationTxUsing": {
      "blockscoutScrape": {
        "url": "https://mainnet.mindscan.info/"
      }
    }
  },
  "9977": {
    "sourcifyName": "Mind Smart Chain Testnet",
    "supported": true,
    "fetchContractCreationTxUsing": {
      "blockscoutScrape": {
        "url": "https://testnet.mindscan.info/"
      }
    }
  },
  "1313161555": {
    "sourcifyName": "Aurora Testnet",
    "supported": true,
    "fetchContractCreationTxUsing": {
      "blockscoutScrape": {
        "url": "https://explorer.testnet.aurora.dev/"
      }
    }
  },
  "1284": {
    "sourcifyName": "Moonbeam",
    "supported": true,
    "etherscanApi": {
      "apiURL": "https://api-moonbeam.moonscan.io",
      "apiKeyEnvName": "MOONSCAN_MOONBEAM_API_KEY"
    },
    "fetchContractCreationTxUsing": {
      "etherscanApi": true
    }
  },
  "1285": {
    "sourcifyName": "Moonriver",
    "supported": true,
    "etherscanApi": {
      "apiURL": "https://api-moonriver.moonscan.io",
      "apiKeyEnvName": "MOONSCAN_MOONRIVER_API_KEY"
    },
    "fetchContractCreationTxUsing": {
      "etherscanApi": true
    }
  },
  "1287": {
    "sourcifyName": "Moonbase",
    "supported": true,
    "etherscanApi": {
      "apiURL": "https://api-moonbase.moonscan.io"
    },
    "fetchContractCreationTxUsing": {
      "etherscanApi": true
    }
  },
  "11297108109": {
    "sourcifyName": "Palm",
    "supported": true,
    "fetchContractCreationTxUsing": {
      "blockscoutScrape": {
        "url": "https://explorer.palm.io/"
      }
    },
    "rpc": [
      {
        "type": "Infura",
        "url": "https://palm-mainnet.infura.io/v3/{INFURA_API_KEY}",
        "apiKeyEnvName": "INFURA_API_KEY"
      }
    ]
  },
  "11297108099": {
    "sourcifyName": "Palm Testnet",
    "supported": true,
    "fetchContractCreationTxUsing": {
      "blockscoutScrape": {
        "url": "https://explorer.palm-uat.xyz/"
      }
    },
    "rpc": [
      {
        "type": "Infura",
        "url": "https://palm-testnet.infura.io/v3/{INFURA_API_KEY}",
        "apiKeyEnvName": "INFURA_API_KEY"
      }
    ]
  },
  "122": {
    "sourcifyName": "Fuse Mainnet",
    "supported": true,
    "fetchContractCreationTxUsing": {
      "blockscoutApi": {
        "url": "https://explorer.fuse.io/"
      }
    }
  },
  "43": {
    "sourcifyName": "Darwinia Pangolin Testnet",
    "supported": false
  },
  "44": {
    "sourcifyName": "Darwinia Crab Mainnet",
    "supported": true
  },
  "9000": {
    "sourcifyName": "Evmos Testnet",
    "supported": true,
    "fetchContractCreationTxUsing": {
      "blockscoutScrape": {
        "url": "https://testnet.evmos.explorers.guru/"
      }
    }
  },
  "9001": {
    "sourcifyName": "Evmos Mainnet",
    "supported": true,
    "fetchContractCreationTxUsing": {
      "blockscoutScrape": {
        "url": "https://evm.evmos.org/"
      }
    }
  },
  "62621": {
    "sourcifyName": "MultiVAC Mainnet",
    "supported": true
  },
  "11111": {
    "sourcifyName": "WAGMI Testnet",
    "supported": true,
    "fetchContractCreationTxUsing": {
      "avalancheApi": true
    }
  },
  "192837465": {
    "sourcifyName": "Gather Mainnet",
    "supported": true,
    "fetchContractCreationTxUsing": {
      "blockscoutScrape": {
        "url": "https://explorer.gather.network/"
      }
    }
  },
  "486217935": {
    "sourcifyName": "Gather Devnet",
    "supported": false,
    "fetchContractCreationTxUsing": {
      "blockscoutScrape": {
        "url": "https://devnet-explorer.gather.network/"
      }
    }
  },
  "356256156": {
    "sourcifyName": "Gather Testnet",
    "supported": false,
    "fetchContractCreationTxUsing": {
      "blockscoutScrape": {
        "url": "https://testnet-explorer.gather.network/"
      }
    }
  },
  "335": {
    "sourcifyName": "DFK Chain Testnet",
    "supported": true,
    "fetchContractCreationTxUsing": {
      "avalancheApi": true
    }
  },
  "53935": {
    "sourcifyName": "DFK Chain Mainnet",
    "supported": true,
    "fetchContractCreationTxUsing": {
      "avalancheApi": true
    }
  },
  "73799": {
    "sourcifyName": "Energy Web Volta Testnet",
    "supported": true,
    "fetchContractCreationTxUsing": {
      "blockscoutScrape": {
        "url": "https://volta-explorer.energyweb.org/"
      }
    }
  },
  "246": {
    "sourcifyName": "Energy Web Chain",
    "supported": true,
    "fetchContractCreationTxUsing": {
      "blockscoutScrape": {
        "url": "https://explorer.energyweb.org/"
      }
    }
  },
  "71401": {
    "sourcifyName": "Godwoken testnet v1.1",
    "supported": true,
    "fetchContractCreationTxUsing": {
      "blockscoutScrape": {
        "url": "https://gw-testnet-explorer.nervosdao.community/"
      }
    }
  },
  "71402": {
    "sourcifyName": "Godwoken mainnet v1.1",
    "supported": true,
    "fetchContractCreationTxUsing": {
      "blockscoutScrape": {
        "url": "https://gw-mainnet-explorer.nervosdao.community/"
      }
    }
  },
  "432201": {
    "sourcifyName": "Dexalot Testnet",
    "supported": true,
    "fetchContractCreationTxUsing": {
      "avalancheApi": true
    }
  },
  "432204": {
    "sourcifyName": "Dexalot Mainnet",
    "supported": true,
    "fetchContractCreationTxUsing": {
      "avalancheApi": true
    }
  },
  "103090": {
    "sourcifyName": "Crystaleum Mainnet",
    "supported": false,
    "fetchContractCreationTxUsing": {
      "blockscoutScrape": {
        "url": "https://scan.crystaleum.org/"
      }
    }
  },
  "420666": {
    "sourcifyName": "Kekchain Testnet (kektest)",
    "supported": false,
    "fetchContractCreationTxUsing": {
      "blockscoutScrape": {
        "url": "https://testnet-explorer.kekchain.com/"
      }
    }
  },
  "420420": {
    "sourcifyName": "Kekchain Main Net (kekistan)",
    "supported": false,
    "fetchContractCreationTxUsing": {
      "blockscoutScrape": {
        "url": "https://mainnet-explorer.kekchain.com/"
      }
    }
  },
  "7700": {
    "sourcifyName": "Canto Mainnet",
    "supported": true,
    "fetchContractCreationTxUsing": {
      "blockscoutScrape": {
        "url": "https://tuber.build/"
      }
    }
  },
  "7701": {
    "sourcifyName": "Canto Testnet",
    "supported": true,
    "fetchContractCreationTxUsing": {
      "blockscoutApi": {
        "url": "https://testnet.tuber.build/"
      }
    }
  },
  "99": {
    "sourcifyName": "POA Network Core",
    "supported": false,
    "fetchContractCreationTxUsing": {
      "blockscoutApi": {
        "url": "https://blockscout.com/poa/core/"
      }
    }
  },
  "592": {
    "sourcifyName": "Astar (EVM)",
    "supported": false,
    "fetchContractCreationTxUsing": {
      "blockscoutScrape": {
        "url": "https://blockscout.com/astar/"
      }
    }
  },
  "10200": {
    "sourcifyName": "Gnosis Chiado Testnet",
    "supported": true,
    "fetchContractCreationTxUsing": {
      "blockscoutApi": {
        "url": "https://blockscout.chiadochain.net/"
      }
    }
  },
  "1001": {
    "sourcifyName": "Klaytn Testnet Baobab",
    "supported": true,
    "fetchContractCreationTxUsing": {
      "blockscoutScrape": {
        "url": "https://klaytn-testnet.blockscout.com/"
      }
    }
  },
  "8217": {
    "sourcifyName": "Klaytn Mainnet Cypress",
    "supported": false,
    "fetchContractCreationTxUsing": {
      "blockscoutScrape": {
        "url": "https://klaytn-mainnet.blockscout.com/"
      }
    }
  },
  "336": {
    "sourcifyName": "Shiden (EVM)",
    "supported": true,
    "fetchContractCreationTxUsing": {
      "blockscoutScrape": {
        "url": "https://blockscout.com/shiden/"
      }
    }
  },
  "28528": {
    "sourcifyName": "Optimism Bedrock: Goerli Alpha Testnet",
    "supported": false,
    "fetchContractCreationTxUsing": {
      "blockscoutScrape": {
        "url": "https://blockscout.com/optimism/bedrock-alpha/"
      }
    }
  },
  "7001": {
    "sourcifyName": "ZetaChain: Athens Testnet",
    "supported": true,
    "fetchContractCreationTxUsing": {
      "blockscoutScrape": {
        "url": "https://zetachain-athens-3.blockscout.com/"
      }
    }
  },
  "7000": {
    "sourcifyName": "ZetaChain: Mainnet",
    "supported": true,
    "fetchContractCreationTxUsing": {
      "blockscoutScrape": {
        "url": "https://zetachain.blockscout.com/"
      }
    }
  },
  "42262": {
    "sourcifyName": "Oasis Emerald Mainnet",
    "supported": true,
    "fetchContractCreationTxUsing": {
      "blockscoutScrape": {
        "url": "https://old-explorer.emerald.oasis.dev/"
      }
    }
  },
  "42261": {
    "sourcifyName": "Oasis Emerald Testnet",
    "supported": true,
    "fetchContractCreationTxUsing": {
      "blockscoutScrape": {
        "url": "https://testnet.old-explorer.emerald.oasis.dev/"
      }
    }
  },
  "23294": {
    "sourcifyName": "Oasis Sapphire Mainnet",
    "supported": true,
    "fetchContractCreationTxUsing": {
      "blockscoutScrape": {
        "url": "https://old-explorer.sapphire.oasis.io/"
      }
    }
  },
  "23295": {
    "sourcifyName": "Oasis Sapphire Testnet",
    "supported": true,
    "fetchContractCreationTxUsing": {
      "blockscoutScrape": {
        "url": "https://testnet.old-explorer.sapphire.oasis.io/"
      }
    }
  },
  "19": {
    "sourcifyName": "Songbird Canary Network",
    "supported": true,
    "fetchContractCreationTxUsing": {
      "blockscoutScrape": {
        "url": "https://songbird-explorer.flare.network/"
      }
    }
  },
  "14": {
    "sourcifyName": "Flare Mainnet",
    "supported": false,
    "fetchContractCreationTxUsing": {
      "blockscoutScrape": {
        "url": "https://flare-explorer.flare.network/"
      }
    }
  },
  "2047": {
    "sourcifyName": "Stratos Testnet (Mesos)",
    "supported": true,
    "fetchContractCreationTxUsing": {
      "blockscoutScrape": {
        "url": "https://web3-explorer-mesos.thestratos.org/"
      }
    }
  },
  "2048": {
    "sourcifyName": "Stratos Mainnet",
    "supported": true,
    "fetchContractCreationTxUsing": {
      "blockscoutScrape": {
        "url": "https://web3-explorer.thestratos.org/"
      }
    }
  },
  "641230": {
    "sourcifyName": "Bear Network Chain Mainnet",
    "supported": true,
    "fetchContractCreationTxUsing": {
      "blockscoutScrape": {
        "url": "https://brnkscan.bearnetwork.net/"
      }
    }
  },
  "957": {
    "sourcifyName": "Lyra Mainnet",
    "supported": true,
    "fetchContractCreationTxUsing": {
      "blockscoutApi": {
        "url": "https://explorer.lyra.finance/"
      }
    }
  },
  "84531": {
    "sourcifyName": "Base Goerli Testnet",
    "supported": false,
    "etherscanApi": {
      "apiURL": "https://api-goerli.basescan.org/"
    },
    "fetchContractCreationTxUsing": {
      "etherscanApi": true
    }
  },
  "8453": {
    "sourcifyName": "Base Mainnet",
    "supported": true,
    "etherscanApi": {
      "apiURL": "https://api.basescan.org/",
      "apiKeyEnvName": "BASESCAN_API_KEY"
    },
    "fetchContractCreationTxUsing": {
      "etherscanApi": true
    }
  },
  "252": {
    "sourcifyName": "Fraxtal",
    "supported": true,
    "etherscanApi": {
      "apiURL": "https://api.fraxscan.com",
      "apiKeyEnvName": "FRAXSCAN_API_KEY"
    },
    "fetchContractCreationTxUsing": {
      "etherscanApi": true
    }
  },
  "2522": {
    "sourcifyName": "Fraxtal Testnet",
    "supported": true,
    "etherscanApi": {
      "apiURL": "https://api-holesky.fraxscan.com",
      "apiKeyEnvName": "FRAXSCAN_API_KEY"
    },
    "fetchContractCreationTxUsing": {
      "etherscanApi": true
    }
  },
  "888": {
    "sourcifyName": "Wanchain Mainnet",
    "supported": true
  },
  "999": {
    "sourcifyName": "Wanchain Testnet",
    "supported": true
  },
  "7668": {
    "sourcifyName": "The Root Network Mainnet",
    "supported": true
  },
  "7672": {
    "sourcifyName": "The Root Network Porcini (Testnet)",
    "supported": true
  },
  "421611": {
    "sourcifyName": "Arbitrum Rinkeby Testnet",
    "supported": false
  },
  "69": {
    "sourcifyName": "Optimism Kovan Testnet",
    "supported": false
  },
  "1149": {
    "sourcifyName": "Symplexia Smart Chain",
    "supported": true,
    "fetchContractCreationTxUsing": {
      "blockscoutScrape": {
        "url": "https://explorer.plexfinance.us/"
      }
    }
  },
  "2000": {
    "sourcifyName": "DogeChain Mainnet",
    "supported": true,
    "fetchContractCreationTxUsing": {
      "blockscoutScrape": {
        "url": "https://explorer.dogechain.dog/"
      }
    }
  },
  "25925": {
    "sourcifyName": "Bitkub Chain Testnet",
    "supported": true,
    "fetchContractCreationTxUsing": {
      "blockscoutScrape": {
        "url": "https://testnet.bkcscan.com/"
      }
    }
  },
  "96": {
    "sourcifyName": "Bitkub Chain",
    "supported": true,
    "fetchContractCreationTxUsing": {
      "blockscoutScrape": {
        "url": "https://bkcscan.com/"
      }
    }
  },
  "25": {
    "sourcifyName": "Cronos Mainnet Beta",
    "supported": true,
    "etherscanApi": {
      "apiURL": "https://api.cronoscan.com/",
      "apiKeyEnvName": "CRONOSCAN_API_KEY"
    },
    "fetchContractCreationTxUsing": {
      "etherscanApi": true
    }
  },
  "1339": {
    "sourcifyName": "Elysium Mainnet Chain",
    "supported": true,
    "fetchContractCreationTxUsing": {
      "blockscoutScrape": {
        "url": "https://blockscout.elysiumchain.tech/"
      }
    }
  },
  "167005": {
    "sourcifyName": "Taiko Grimsvotn L2",
    "supported": false
  },
  "167006": {
    "sourcifyName": "Taiko Eldfell L3",
    "supported": false
  },
  "7777777": {
    "sourcifyName": "ZORA",
    "supported": true,
    "fetchContractCreationTxUsing": {
      "blockscoutApi": {
        "url": "https://explorer.zora.co/"
      }
    }
  },
  "6119": {
    "sourcifyName": "UPTN Mainnet",
    "supported": true,
    "fetchContractCreationTxUsing": {
      "avalancheApi": true
    }
  },
  "13337": {
    "sourcifyName": "BEAM Testnet",
    "supported": true,
    "fetchContractCreationTxUsing": {
      "avalancheApi": true
    }
  },
  "222000222": {
    "sourcifyName": "Kanazawa Testnet",
    "supported": true,
    "fetchContractCreationTxUsing": {
      "avalancheApi": true
    }
  },
  "333000333": {
    "sourcifyName": "MELD",
    "supported": true,
    "fetchContractCreationTxUsing": {
      "avalancheApi": true
    }
  },
  "2222": {
    "sourcifyName": "Kava EVM",
    "supported": true,
    "fetchContractCreationTxUsing": {
      "blockscoutScrape": {
        "url": "https://explorer.kava.io/"
      }
    }
  },
  "32769": {
    "sourcifyName": "Zilliqa EVM",
    "supported": true
  },
  "33101": {
    "sourcifyName": "Zilliqa EVM Testnet",
    "supported": true
  },
  "2221": {
    "sourcifyName": "Kava EVM Testnet",
    "supported": true,
    "fetchContractCreationTxUsing": {
      "blockscoutScrape": {
        "url": "https://explorer.testnet.kava.io/"
      }
    }
  },
  "111000": {
    "sourcifyName": "Siberium Test Network",
    "supported": true,
    "fetchContractCreationTxUsing": {
      "blockscoutScrape": {
        "url": "https://http://explorer.test.siberium.net/"
      }
    }
  },
  "212": {
    "sourcifyName": "MAP Testnet Makalu",
    "supported": true,
    "fetchContractCreationTxUsing": {
      "blockscoutScrape": {
        "url": "https://testnet.maposcan.io/"
      }
    }
  },
  "22776": {
    "sourcifyName": "map-relay-chain Mainnet",
    "supported": true,
    "fetchContractCreationTxUsing": {
      "blockscoutScrape": {
        "url": "https://maposcan.io/"
      }
    }
  },
  "2021": {
    "sourcifyName": "Edgeware EdgeEVM Mainnet",
    "supported": true,
    "fetchContractCreationTxUsing": {
      "blockscoutScrape": {
        "url": "https://edgscan.live/"
      }
    }
  },
  "250": {
    "sourcifyName": "FTM Fantom Opera Mainnet",
    "supported": true
  },
  "42170": {
    "sourcifyName": "Arbitrum Nova",
    "supported": true
  },
  "2037": {
    "sourcifyName": "Kiwi Subnet",
    "supported": true,
    "fetchContractCreationTxUsing": {
      "avalancheApi": true
    }
  },
  "4337": {
    "sourcifyName": "Beam",
    "supported": true,
    "fetchContractCreationTxUsing": {
      "avalancheApi": true
    }
  },
  "78432": {
    "sourcifyName": "Conduit Subnet",
    "supported": false,
    "fetchContractCreationTxUsing": {
      "avalancheApi": true
    }
  },
  "78431": {
    "sourcifyName": "Bulletin Subnet",
    "supported": false,
    "fetchContractCreationTxUsing": {
      "avalancheApi": true
    }
  },
  "78430": {
    "sourcifyName": "Amplify Subnet",
    "supported": false,
    "fetchContractCreationTxUsing": {
      "avalancheApi": true
    }
  },
  "2038": {
    "sourcifyName": "Shrapnel Testnet",
    "supported": true,
    "fetchContractCreationTxUsing": {
      "avalancheApi": true
    }
  },
  "2044": {
    "sourcifyName": "Shrapnel Subnet",
    "supported": true,
    "fetchContractCreationTxUsing": {
      "avalancheApi": true
    }
  },
  "10242": {
    "sourcifyName": "Arthera Mainnet",
    "supported": true,
    "fetchContractCreationTxUsing": {
      "blockscoutApi": {
        "url": "https://explorer.arthera.net/"
      }
    }
  },
  "10243": {
    "sourcifyName": "Arthera Testnet",
    "supported": true,
    "fetchContractCreationTxUsing": {
      "blockscoutApi": {
        "url": "https://explorer-test.arthera.net/"
      }
    }
  },
  "1116": {
    "sourcifyName": "Core Blockchain Mainnet",
    "supported": true,
    "etherscanApi": {
      "apiURL": "https://openapi.coredao.org/",
      "apiKeyEnvName": "COREDAO_API_KEY"
    },
    "fetchContractCreationTxUsing": {
      "etherscanApi": true
    }
  },
  "35441": {
    "sourcifyName": "Q Mainnet",
    "supported": true,
    "fetchContractCreationTxUsing": {
      "blockscoutScrape": {
        "url": "https://explorer.q.org/"
      }
    }
  },
  "35443": {
    "sourcifyName": "Q Testnet",
    "supported": true,
    "fetchContractCreationTxUsing": {
      "blockscoutScrape": {
        "url": "https://explorer.qtestnet.org/"
      }
    }
  },
  "11235": {
    "sourcifyName": "Haqq Mainnet",
    "supported": true,
    "fetchContractCreationTxUsing": {
      "blockscoutApi": {
        "url": "https://explorer.haqq.network/"
      }
    }
  },
  "54211": {
    "sourcifyName": "Haqq Testnet",
    "supported": true,
    "fetchContractCreationTxUsing": {
      "blockscoutApi": {
        "url": "https://explorer.testedge2.haqq.network/"
      }
    }
  },
  "1115": {
    "sourcifyName": "Core Blockchain Testnet",
    "supported": true,
    "etherscanApi": {
      "apiURL": "https://api.test.btcs.network/",
      "apiKeyEnvName": "COREDAO_TESTNET_API_KEY"
    },
    "fetchContractCreationTxUsing": {
      "etherscanApi": true
    }
  },
  "30": {
    "sourcifyName": "Rootstock",
    "supported": true,
    "fetchContractCreationTxUsing": {
      "blockscoutApi": {
        "url": "https://rootstock.blockscout.com/"
      }
    }
  },
  "999999999": {
    "sourcifyName": "ZORA Sepolia Testnet",
    "supported": true,
    "fetchContractCreationTxUsing": {
      "blockscoutApi": {
        "url": "https://sepolia.explorer.zora.energy/"
      }
    }
  },
  "39797": {
    "sourcifyName": "Energi Mainnet",
    "supported": true,
    "fetchContractCreationTxUsing": {
      "blockscoutScrape": {
        "url": "https://explorer.energi.network/"
      }
    }
  },
  "49797": {
    "sourcifyName": "Energi Testnet",
    "supported": true,
    "fetchContractCreationTxUsing": {
      "blockscoutScrape": {
        "url": "https://explorer.test.energi.network/"
      }
    }
  },
  "5000": {
    "sourcifyName": "Mantle",
    "supported": true,
    "fetchContractCreationTxUsing": {
      "blockscoutScrape": {
        "url": "https://explorer.mantle.xyz/"
      }
    }
  },
  "3737": {
    "sourcifyName": "Crossball Mainnet",
    "supported": true,
    "fetchContractCreationTxUsing": {
      "blockscoutScrape": {
        "url": "https://scan.crossbell.io/"
      }
    }
  },
  "1433": {
    "sourcifyName": "Rikeza Network",
    "supported": true,
    "fetchContractCreationTxUsing": {
      "blockscoutScrape": {
        "url": "https://rikscan.com/"
      }
    }
  },
  "383414847825": {
    "sourcifyName": "Zeniq",
    "supported": true,
    "fetchContractCreationTxUsing": {
      "blockscoutScrape": {
        "url": "https://zeniqscan.com/"
      }
    }
  },
  "1127469": {
    "sourcifyName": "Tiltyard Subnet",
    "supported": true,
    "fetchContractCreationTxUsing": {
      "avalancheApi": true
    }
  },
  "1101": {
    "sourcifyName": "Polygon zkEVM",
    "supported": true,
    "etherscanApi": {
      "apiURL": "https://api-zkevm.polygonscan.com",
      "apiKeyEnvName": "ZKEVM_POLYGONSCAN_API_KEY"
    },
    "fetchContractCreationTxUsing": {
      "etherscanApi": true
    }
  },
  "534352": {
    "sourcifyName": "Scroll",
    "supported": true,
    "etherscanApi": {
      "apiURL": "https://api.scrollscan.com",
      "apiKeyEnvName": "SCROLLSCAN_API_KEY"
    },
    "fetchContractCreationTxUsing": {
      "etherscanApi": true,
      "blockscoutScrape": {
        "url": "https://blockscout.scroll.io/"
      }
    }
  },
  "534351": {
    "sourcifyName": "Scroll Sepolia Testnet",
    "supported": true,
    "etherscanApi": {
      "apiURL": "https://api-sepolia.scrollscan.com",
      "apiKeyEnvName": "SCROLLSCAN_API_KEY"
    },
    "fetchContractCreationTxUsing": {
      "etherscanApi": true,
      "blockscoutScrape": {
        "url": "https://sepolia-blockscout.scroll.io"
      }
    }
  },
  "34443": {
    "sourcifyName": "Mode",
    "supported": true,
    "fetchContractCreationTxUsing": {
      "blockscoutScrape": {
        "url": "https://explorer.mode.network/"
      }
    }
  },
  "919": {
    "sourcifyName": "Mode Testnet",
    "supported": true,
    "fetchContractCreationTxUsing": {
      "blockscoutApi": {
        "url": "https://sepolia.explorer.mode.network/"
      }
    }
  },
  "1030": {
    "sourcifyName": "Conflux eSpace",
    "supported": true,
    "etherscanApi": {
      "apiURL": "https://evmapi.confluxscan.net"
    },
    "fetchContractCreationTxUsing": {
      "etherscanApi": true
    }
  },
  "42766": {
    "sourcifyName": "ZKFair Mainnet",
    "supported": true,
    "fetchContractCreationTxUsing": {
      "etherscanApi": true,
      "blockscoutApi": {
        "url": "https://scan.zkfair.io/"
      }
    }
  },
  "1890": {
    "sourcifyName": "Lightlink Phoenix Mainnet",
    "supported": true,
    "fetchContractCreationTxUsing": {
      "blockscoutApi": {
        "url": "https://phoenix.lightlink.io/"
      }
    }
  },
  "1891": {
    "sourcifyName": "Lightlink Pegasus Testnet",
    "supported": true,
    "fetchContractCreationTxUsing": {
      "blockscoutApi": {
        "url": "https://pegasus.lightlink.io/"
      }
    }
  },
  "255": {
    "sourcifyName": "Kroma",
    "supported": true,
    "etherscanApi": {
      "apiURL": "https://api.kromascan.com",
      "apiKeyEnvName": "KROMASCAN_API_KEY"
    },
    "fetchContractCreationTxUsing": {
      "etherscanApi": true,
      "blockscoutApi": {
        "url": "https://blockscout.kroma.network/"
      }
    }
  },
  "2358": {
    "sourcifyName": "Kroma Sepolia",
    "supported": true,
    "etherscanApi": {
      "apiURL": "https://api-sepolia.kromascan.com",
      "apiKeyEnvName": "KROMASCAN_API_KEY"
    },
    "fetchContractCreationTxUsing": {
      "etherscanApi": true,
      "blockscoutApi": {
        "url": "https://blockscout.sepolia.kroma.network/"
      }
    }
  },
  "4000": {
    "sourcifyName": "Ozone Chain Mainnet",
    "supported": true,
    "fetchContractCreationTxUsing": {
      "blockscoutScrape": {
        "url": "https://ozonescan.io/"
      }
    }
  },
  "648": {
    "sourcifyName": "Endurance Smart Chain Mainnet",
    "supported": true,
    "fetchContractCreationTxUsing": {
      "blockscoutApi": {
        "url": "https://explorer-endurance.fusionist.io/"
      }
    }
  },
  "4157": {
    "sourcifyName": "CrossFi Chain Testnet",
    "supported": true
  },
  "710420": {
    "sourcifyName": "Tiltyard Mainnet",
    "supported": true,
    "fetchContractCreationTxUsing": {
      "avalancheApi": true
    }
  },
  "13381": {
    "sourcifyName": "Phoenix Mainnet",
    "supported": true,
    "fetchContractCreationTxUsing": {
      "blockscoutScrape": {
        "url": "https://phoenixplorer.com/"
      }
    }
  },
  "202401": {
    "sourcifyName": "YMTECH-BESU Testnet",
    "supported": true,
    "fetchContractCreationTxUsing": {
      "blockscoutApi": {
        "url": "http://39.119.118.198/"
      }
    }
  },
<<<<<<< HEAD
  "80002": {
    "sourcifyName": "Polygon Amoy Testnet",
    "supported": true
=======
  "1291": {
    "sourcifyName": "Swisstronik Testnet",
    "supported": true,
    "fetchContractCreationTxUsing": {
      "blockscoutApi": {
        "url": "https://explorer-evm.testnet.swisstronik.com/"
      }
    },
    "rpc": ["https://json-rpc.testnet.swisstronik.com"]
>>>>>>> 1497e452
  }
}<|MERGE_RESOLUTION|>--- conflicted
+++ resolved
@@ -1521,20 +1521,18 @@
       }
     }
   },
-<<<<<<< HEAD
+  "1291": {
+    "sourcifyName": "Swisstronik Testnet",
+    "supported": true,
+    "fetchContractCreationTxUsing": {
+      "blockscoutApi": {
+        "url": "https://explorer-evm.testnet.swisstronik.com/"
+      }
+    },
+    "rpc": ["https://json-rpc.testnet.swisstronik.com"]
+  },
   "80002": {
     "sourcifyName": "Polygon Amoy Testnet",
     "supported": true
-=======
-  "1291": {
-    "sourcifyName": "Swisstronik Testnet",
-    "supported": true,
-    "fetchContractCreationTxUsing": {
-      "blockscoutApi": {
-        "url": "https://explorer-evm.testnet.swisstronik.com/"
-      }
-    },
-    "rpc": ["https://json-rpc.testnet.swisstronik.com"]
->>>>>>> 1497e452
   }
 }