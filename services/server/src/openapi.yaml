openapi: 3.1.0
info:
  version: 1.0.0
  title: Sourcify API
  description: API to interact with Sourcify
  license:
    name: MIT
    url: https://github.com/ethereum/sourcify/blob/master/LICENSE
servers:
  $ref: "servers.yaml"
tags:
  - name: Contract Lookup
    description: API v2 - Tools and endpoints for looking up contract information
  - name: Stateless Verification 
    description: API v1 - Main verification endpoints
  - name: (Deprecated) Repository
    description: API v1 - Access to already verified contracts and files. - Deprecated. Please use the API v2 Contract Lookup instead.
  - name: Session Verification
    description: API v1 - Used by the Sourcify UI to verify contracts. Not intended for external usage. Will require CORS.
paths:
<<<<<<< HEAD
  /private/verify-deprecated:
    $ref: "server/apiv1/verification/private/stateless/private.stateless.paths.yaml#/paths/~1private~1verify-deprecated"
  /private/upgrade-contract:
    $ref: "server/apiv1/verification/private/stateless/private.stateless.paths.yaml#/paths/~1private~1upgrade-contract"
=======
  /v2/verify/{chainId}/{address}:
    $ref: "apiv2.yaml#/paths/~1v2~1verify~1{chainId}~1{address}"
  /v2/verify/{verificationId}:
    $ref: "apiv2.yaml#/paths/~1v2~1verify~1{verificationId}"
>>>>>>> 1accdc11
  /v2/contract/{chainId}/{address}:
    $ref: "apiv2.yaml#/paths/~1v2~1contract~1{chainId}~1{address}"
  /v2/contracts/{chainId}:
    $ref: "apiv2.yaml#/paths/~1v2~1contracts~1{chainId}"
  /verify:
    $ref: "server/apiv1/verification/verify/stateless/verify.stateless.paths.yaml#/paths/~1verify"
  /verify/vyper:
    $ref: "server/apiv1/verification/vyper/stateless/vyper.stateless.paths.yaml#/paths/~1verify~1vyper"
  /verify/etherscan:
    $ref: "server/apiv1/verification/etherscan/stateless/etherscan.stateless.paths.yaml#/paths/~1verify~1etherscan"
  /verify/solc-json:
    $ref: "server/apiv1/verification/solc-json/stateless/solc-json.stateless.paths.yaml#/paths/~1verify~1solc-json"
  /repository/contracts/{full_match | partial_match}/{chain}/{address}/{filePath}:
    $ref: "server/apiv1/repository/get-file-static.stateless.paths.yaml#/paths/~1repository~1contracts~1{full_match | partial_match}~1{chain}~1{address}~1{filePath}"
  /check-all-by-addresses:
    $ref: "server/apiv1/repository/check-all-by-addresses.stateless.paths.yaml#/paths/~1check-all-by-addresses"
  /check-by-addresses:
    $ref: "server/apiv1/repository/check-by-addresses.stateless.paths.yaml#/paths/~1check-by-addresses"
  /files/any/{chain}/{address}:
    $ref: "server/apiv1/repository/get-source-files-all.stateless.paths.yaml#/paths/~1files~1any~1{chain}~1{address}"
  /files/{chain}/{address}:
    $ref: "server/apiv1/repository/get-source-files-full.stateless.paths.yaml#/paths/~1files~1{chain}~1{address}"
  /files/contracts/{chain}:
    $ref: "server/apiv1/repository/get-contract-addresses-all.stateless.paths.yaml#/paths/~1files~1contracts~1{chain}"
  /files/contracts/any/{chain}:
    $ref: "server/apiv1/repository/get-contract-addresses-paginated-all.stateless.paths.yaml#/paths/~1files~1contracts~1any~1{chain}"
  /files/contracts/full/{chain}:
    $ref: "server/apiv1/repository/get-contract-addresses-paginated-full.stateless.paths.yaml#/paths/~1files~1contracts~1full~1{chain}"
  /files/tree/any/{chain}/{address}:
    $ref: "server/apiv1/repository/get-file-tree-all.stateless.paths.yaml#/paths/~1files~1tree~1any~1{chain}~1{address}"
  /files/tree/{chain}/{address}:
    $ref: "server/apiv1/repository/get-file-tree-full.stateless.paths.yaml#/paths/~1files~1tree~1{chain}~1{address}"
  /session/data:
    $ref: "server/apiv1/verification/session-state/data.session-state.paths.yaml#/paths/~1session~1data"
  /session/clear:
    $ref: "server/apiv1/verification/session-state/clear.session-state.paths.yaml#/paths/~1session~1clear"
  /session/input-files:
    $ref: "server/apiv1/verification/session-state/input-files.session-state.paths.yaml#/paths/~1session~1input-files"
  /session/input-contract:
    $ref: "server/apiv1/verification/session-state/input-contract.session-state.paths.yaml#/paths/~1session~1input-contract"
  /session/verify-checked:
    $ref: "server/apiv1/verification/verify/session/verify.session.paths.yaml#/paths/~1session~1verify-checked"
  /session/input-solc-json:
    $ref: "server/apiv1/verification/solc-json/session/solc-json.session.paths.yaml#/paths/~1session~1input-solc-json"
  /session/verify/etherscan:
    $ref: "server/apiv1/verification/etherscan/session/etherscan.session.paths.yaml#/paths/~1session~1verify~1etherscan"
  /private/change-log-level:
    post:
      summary: Change the logging level of the application
      description: Allows changing the logging level dynamically at runtime for the application. Requires Basic Authentication.
      tags:
        - Private
      security:
        - BearerAuth: []
      requestBody:
        required: true
        content:
          application/json:
            schema:
              type: object
              required:
                - level
              properties:
                level:
                  type: string
                  description: The new logging level to set.
                  enum: [error, warn, info, debug, silly]
            examples:
              change to debug:
                value:
                  level: "debug"
              change to info:
                value:
                  level: "info"
      responses:
        "200":
          description: The logging level was successfully changed.
          content:
            text/plain:
              schema:
                type: string
                example: "Logging level changed to: debug"
        "400":
          description: Bad request (e.g., invalid logging level provided).
        "401":
          description: Unauthorized (missing or invalid Basic Authentication credentials).

components:
  securitySchemes:
    BearerAuth:
      type: http
      scheme: bearer<|MERGE_RESOLUTION|>--- conflicted
+++ resolved
@@ -18,17 +18,14 @@
   - name: Session Verification
     description: API v1 - Used by the Sourcify UI to verify contracts. Not intended for external usage. Will require CORS.
 paths:
-<<<<<<< HEAD
   /private/verify-deprecated:
     $ref: "server/apiv1/verification/private/stateless/private.stateless.paths.yaml#/paths/~1private~1verify-deprecated"
   /private/upgrade-contract:
     $ref: "server/apiv1/verification/private/stateless/private.stateless.paths.yaml#/paths/~1private~1upgrade-contract"
-=======
   /v2/verify/{chainId}/{address}:
     $ref: "apiv2.yaml#/paths/~1v2~1verify~1{chainId}~1{address}"
   /v2/verify/{verificationId}:
     $ref: "apiv2.yaml#/paths/~1v2~1verify~1{verificationId}"
->>>>>>> 1accdc11
   /v2/contract/{chainId}/{address}:
     $ref: "apiv2.yaml#/paths/~1v2~1contract~1{chainId}~1{address}"
   /v2/contracts/{chainId}:
