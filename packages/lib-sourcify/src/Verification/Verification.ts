--- conflicted
+++ resolved
@@ -7,11 +7,6 @@
   splitAuxdata,
   AuxdataStyle,
   decode as decodeBytecode,
-<<<<<<< HEAD
-  SolidityDecodedObject,
-  decode,
-=======
->>>>>>> 4442fe6c
 } from '@ethereum-sourcify/bytecode-utils';
 import type {
   CompiledContractCborAuxdata,
@@ -143,7 +138,7 @@
       // See https://github.com/argotorg/sourcify/issues/2374
       let noSolidityMetadataInOnchainBytecode = false;
       try {
-        const decodedOnchainAuxdata = decode(
+        const decodedOnchainAuxdata = decodeBytecode(
           this.onchainRuntimeBytecode,
           AuxdataStyle.SOLIDITY,
         );
