{
  "name": "@ethereum-sourcify/lib-sourcify",
  "version": "1.12.1",
  "description": "Library for Sourcify's contract verification methods, contract validation, types, and interfaces.",
  "main": "build/main/index.js",
  "typings": "build/main/index.d.ts",
  "module": "build/module/index.js",
  "repository": "https://github.com/ethereum/sourcify",
  "license": "MIT",
  "keywords": [],
  "scripts": {
    "build": "run-p build:*",
    "build:main": "tsc -p tsconfig.json",
    "build:module": "tsc -p tsconfig.module.json",
    "fix": "run-s fix:*",
    "fix:prettier": "prettier \"./**/*.ts\" --write",
    "fix:lint": "eslint . --ext .ts --fix",
    "check": "run-s check:*",
    "check:eslint": "eslint . --ext .ts",
    "check:prettier": "prettier \"./**/*.ts\" --check",
    "test": "c8 --reporter=none mocha -r ts-node/register test/**/*.spec.ts test/*.spec.ts --no-timeout --exit",
    "check-cli": "run-s test diff-integration-tests check-integration-tests",
    "check-integration-tests": "run-s check-integration-test:*",
    "diff-integration-tests": "mkdir -p diff && rm -rf diff/test && cp -r test diff/test && rm -rf diff/test/test-*/.git && cd diff && git init --quiet && git add -A && git commit --quiet --no-verify --allow-empty -m 'WIP' && echo '\\n\\nCommitted most recent integration test output in the \"diff\" directory. Review the changes with \"cd diff && git diff HEAD\" or your preferred git diff viewer.'",
    "watch:build": "tsc -p tsconfig.json -w",
    "watch:test": "c8 --reporter=none mocha --watch",
    "test:unit": "c8 --reporter=none mocha -r ts-node/register test/**/*.spec.ts --no-timeout --exit",
    "cov": "run-s -c build test:unit cov:html cov:lcov && open-cli coverage/index.html",
    "cov:html": "c8 report --reporter=html",
    "cov:lcov": "c8 report --reporter=lcov",
    "cov:check": "c8 report && c8 check-coverage --lines 100 --functions 100 --branches 100"
  },
  "engines": {
    "node": "22.5.1"
  },
  "dependencies": {
    "@ethereum-sourcify/bytecode-utils": "^1.3.2",
    "@ethereumjs/blockchain": "7.3.0",
    "@ethereumjs/common": "4.4.0",
    "@ethereumjs/evm": "3.1.1",
    "@ethereumjs/statemanager": "2.4.0",
    "@ethereumjs/util": "9.1.0",
    "@ethereumjs/vm": "8.1.1",
    "@ethersproject/abi": "5.7.0",
    "@ethersproject/bignumber": "5.7.0",
    "@ethersproject/bytes": "5.7.0",
    "@fairdatasociety/bmt-js": "2.1.0",
    "abitype": "1.0.8",
    "bs58": "5.0.0",
    "ethers": "6.13.5",
    "http-status-codes": "2.3.0",
    "jszip": "3.10.1",
    "semver": "7.7.1"
  },
  "devDependencies": {
    "@types/chai": "4.3.20",
    "@types/chai-as-promised": "7.1.8",
    "@types/debug": "4.1.12",
    "@types/mocha": "10.0.10",
<<<<<<< HEAD
    "@types/node": "22.13.4",
    "@types/sinon": "17.0.3",
=======
    "@types/node": "22.13.5",
    "@types/sinon": "17.0.4",
>>>>>>> cabeec57
    "@types/sinon-chai": "4.0.0",
    "c8": "10.1.3",
    "chai": "4.5.0",
    "chai-as-promised": "7.1.2",
<<<<<<< HEAD
    "cspell": "8.17.3",
    "cz-conventional-changelog": "3.3.0",
    "gh-pages": "6.3.0",
    "hardhat": "2.22.18",
=======
    "cspell": "8.17.5",
    "cz-conventional-changelog": "3.3.0",
    "gh-pages": "6.3.0",
    "hardhat": "2.22.19",
>>>>>>> cabeec57
    "mocha": "10.8.2",
    "nock": "14.0.1",
    "npm-run-all2": "5.0.2",
    "open-cli": "8.0.0",
    "sinon": "19.0.2",
    "sinon-chai": "3.7.0",
    "solc": "0.8.28",
    "tree-kill": "1.2.2"
  },
  "files": [
    "build/main",
    "build/module",
    "!**/*.spec.*",
    "!**/*.json",
    "CHANGELOG.md",
    "LICENSE",
    "README.md"
  ],
  "config": {
    "commitizen": {
      "path": "cz-conventional-changelog"
    }
  },
  "prettier": {
    "singleQuote": true
  },
  "c8": {
    "check-coverage": true,
    "all": true,
    "include": [
      "src/**/!(*.test.*).[tj]s?(x)"
    ],
    "exclude": [
      "src/_tests_/**/*.*",
      "**/*.spec.js"
    ],
    "reporter": [
      "html",
      "lcov",
      "text",
      "text-summary"
    ],
    "report-dir": "coverage",
    "lines": 70,
    "statements": 70,
    "functions": 75,
    "branches": 60
  }
}<|MERGE_RESOLUTION|>--- conflicted
+++ resolved
@@ -57,28 +57,16 @@
     "@types/chai-as-promised": "7.1.8",
     "@types/debug": "4.1.12",
     "@types/mocha": "10.0.10",
-<<<<<<< HEAD
-    "@types/node": "22.13.4",
-    "@types/sinon": "17.0.3",
-=======
     "@types/node": "22.13.5",
     "@types/sinon": "17.0.4",
->>>>>>> cabeec57
     "@types/sinon-chai": "4.0.0",
     "c8": "10.1.3",
     "chai": "4.5.0",
     "chai-as-promised": "7.1.2",
-<<<<<<< HEAD
-    "cspell": "8.17.3",
-    "cz-conventional-changelog": "3.3.0",
-    "gh-pages": "6.3.0",
-    "hardhat": "2.22.18",
-=======
     "cspell": "8.17.5",
     "cz-conventional-changelog": "3.3.0",
     "gh-pages": "6.3.0",
     "hardhat": "2.22.19",
->>>>>>> cabeec57
     "mocha": "10.8.2",
     "nock": "14.0.1",
     "npm-run-all2": "5.0.2",
