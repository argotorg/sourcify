import { describe, it, before, after } from 'mocha';
import { expect, use } from 'chai';
import { Verification } from '../../src/Verification/Verification';
import type { ChildProcess } from 'child_process';
import type { JsonRpcSigner } from 'ethers';
import path from 'path';
import {
  assertCborTransformations,
  compileContractWithMetadata,
  createVyperCompilation,
  deployCompiledContract,
  deployFromAbiAndBytecode,
  expectVerification,
  getCompilationFromMetadata,
  vyperCompiler,
} from '../utils';
import {
  startHardhatNetwork,
  stopHardhatNetwork,
} from '../hardhat-network-helper';
<<<<<<< HEAD
import fs from 'fs';
import { VyperCompilation } from '../../src/Compilation/VyperCompilation';
import chaiAsPromised from 'chai-as-promised';
import { findSolcPlatform } from '@ethereum-sourcify/compilers';
=======
import { SolidityMetadataContract } from '../../src/Validation/SolidityMetadataContract';
import type { SolidityOutput } from '@ethereum-sourcify/compilers-types';
import fs from 'fs';
import { VyperCompilation } from '../../src/Compilation/VyperCompilation';
import type { PathContent } from '../../src/Validation/ValidationTypes';
import chaiAsPromised from 'chai-as-promised';
import {
  findSolcPlatform,
  useSolidityCompiler,
} from '@ethereum-sourcify/compilers';
import type { ISolidityCompiler } from '../../src';
>>>>>>> 4442fe6c
import { SourcifyChain } from '../../src';
import Sinon from 'sinon';

use(chaiAsPromised);

const STORAGE_CONTRACT_FOLDER = path.join(
  __dirname,
  '..',
  'sources',
  'Storage',
);
const APPEND_CBOR_SUPPORTED_VERSION = '0.8.28+commit.7893614a';

const HARDHAT_PORT = 8544;

const UNUSED_ADDRESS = '0x1F98431c8aD98523631AE4a59f267346ea31F984';

const hardhatChain = {
  name: 'Hardhat Network Localhost',
  shortName: 'Hardhat Network',
  chainId: 31337,
  faucets: [],
  infoURL: 'localhost',
  nativeCurrency: { name: 'localETH', symbol: 'localETH', decimals: 18 },
  network: 'testnet',
  networkId: 31337,
  rpcs: [
    {
      rpc: `http://localhost:${HARDHAT_PORT}`,
    },
  ],
  supported: true,
};

const sourcifyChainHardhat: SourcifyChain = new SourcifyChain(hardhatChain);

describe('Verification Class Tests', () => {
  let hardhatNodeProcess: ChildProcess;
  let signer: JsonRpcSigner;
  let sandbox: sinon.SinonSandbox;

  before(async () => {
    hardhatNodeProcess = await startHardhatNetwork(HARDHAT_PORT);
    signer = await sourcifyChainHardhat.rpcs[0].provider!.getSigner();
  });

  beforeEach(() => {
    sandbox = Sinon.createSandbox();
  });

  afterEach(() => {
    sandbox.restore();
  });

  after(async () => {
    await stopHardhatNetwork(hardhatNodeProcess);
  });

  describe('Basic Contract Verification', () => {
    it('should verify a simple contract', async () => {
      const contractFolderPath = path.join(
        __dirname,
        '..',
        'sources',
        'Storage',
      );
      const { contractAddress } = await deployFromAbiAndBytecode(
        signer,
        contractFolderPath,
      );

      const compilation = await getCompilationFromMetadata(contractFolderPath);
      const verification = new Verification(
        compilation,
        sourcifyChainHardhat,
        contractAddress,
      );
      await verification.verify();

      expectVerification(verification, {
        status: {
          runtimeMatch: 'perfect',
          creationMatch: null,
        },
      });
    });

    it('should partially verify a simple contract', async () => {
      const contractFolderPath = path.join(
        __dirname,
        '..',
        'sources',
        'Storage',
      );
      const modifiedContractFolderPath = path.join(
        __dirname,
        '..',
        'sources',
        'StorageModified',
      );
      const { contractAddress } = await deployFromAbiAndBytecode(
        signer,
        contractFolderPath,
      );

      const compilation = await getCompilationFromMetadata(
        modifiedContractFolderPath,
      );
      const verification = new Verification(
        compilation,
        sourcifyChainHardhat,
        contractAddress,
      );
      await verification.verify();

      expectVerification(verification, {
        status: {
          runtimeMatch: 'partial',
          creationMatch: null,
        },
      });
    });

    it('should fail to verify a non-existing address', async () => {
      const contractFolderPath = path.join(
        __dirname,
        '..',
        'sources',
        'Storage',
      );
      const compilation = await getCompilationFromMetadata(contractFolderPath);
      const verification = new Verification(
        compilation,
        sourcifyChainHardhat,
        UNUSED_ADDRESS,
      );

      await expect(verification.verify())
        .to.eventually.be.rejectedWith()
        .and.have.property('code', 'contract_not_deployed');
    });

    it('should verify a contract with multiple auxdata with wrong auxdata leading to a partial match', async () => {
      const contractFolderPath = path.join(
        __dirname,
        '..',
        'sources',
        'WithMultipleAuxdatas',
      );
      const { contractAddress, txHash } = await deployFromAbiAndBytecode(
        signer,
        contractFolderPath,
        [],
      );

      const compilation = await getCompilationFromMetadata(contractFolderPath);
      const verification = new Verification(
        compilation,
        sourcifyChainHardhat,
        contractAddress,
        txHash,
      );
      await verification.verify();

      expectVerification(verification, {
        status: {
          runtimeMatch: 'partial',
          creationMatch: 'partial',
        },
        transformations: {
          creation: {
            list: [
              {
                type: 'replace',
                reason: 'cborAuxdata',
                offset: 4148,
                id: '1',
              },
              {
                type: 'replace',
                reason: 'cborAuxdata',
                offset: 2775,
                id: '2',
              },
              {
                type: 'replace',
                reason: 'cborAuxdata',
                offset: 4095,
                id: '3',
              },
            ],
            values: {
              cborAuxdata: {
                '1': '0xa2646970667358221220fe338e4778c1623b5865cd4121849802c8ed68e688def4d95b606f2f02ec563e64736f6c63430008090033',
                '2': '0xa2646970667358221220bc654cadfb13b9ef229b6a2db4424f95dc4c52e3ae9b60648aa276f8eb0b3f8464736f6c63430008090033',
                '3': '0xa2646970667358221220eb4312065a8c0fb940ef11ef5853554a447a5325095ee0f8fbbbbfc43dbb1b7464736f6c63430008090033',
              },
            },
          },
        },
      });
    });

    it('should verify a library with call protection and add the transformation', async () => {
      const contractFolderPath = path.join(
        __dirname,
        '..',
        'sources',
        'CallProtectionForLibraries',
      );
      const { contractAddress } = await deployFromAbiAndBytecode(
        signer,
        contractFolderPath,
      );

      const compilation = await getCompilationFromMetadata(contractFolderPath);
      const verification = new Verification(
        compilation,
        sourcifyChainHardhat,
        contractAddress,
      );
      await verification.verify();

      expectVerification(verification, {
        status: {
          runtimeMatch: 'perfect',
          creationMatch: null,
        },
        transformations: {
          runtime: {
            list: [
              {
                type: 'replace',
                reason: 'callProtection',
                offset: 1,
              },
            ],
            values: {
              callProtection: contractAddress.toLowerCase(),
            },
          },
        },
      });
    });

    it('should fully verify a library with call protection when viaIR is enabled', async () => {
      const contractFolderPath = path.join(
        __dirname,
        '..',
        'sources',
        'CallProtectionForLibrariesViaIR',
      );
      const { contractAddress } = await deployFromAbiAndBytecode(
        signer,
        contractFolderPath,
      );

      const compilation = await getCompilationFromMetadata(contractFolderPath);
      const verification = new Verification(
        compilation,
        sourcifyChainHardhat,
        contractAddress,
      );
      await verification.verify();
      expectVerification(verification, {
        status: {
          runtimeMatch: 'perfect',
          creationMatch: null,
        },
      });
    });

    it('should return partial match when there is perfect bytecode match but no auxdata', async () => {
      const contractFolderPath = path.join(
        __dirname,
        '..',
        'sources',
        'NoAuxdata',
      );
      const { contractAddress } = await deployFromAbiAndBytecode(
        signer,
        contractFolderPath,
      );

      const compilation = await getCompilationFromMetadata(contractFolderPath);

      const verification = new Verification(
        compilation,
        sourcifyChainHardhat,
        contractAddress,
      );
      await verification.verify();

      expectVerification(verification, {
        status: {
          runtimeMatch: 'partial',
          creationMatch: null,
        },
      });
    });

    it('should throw an error when generateCborAuxdataPositions failed for a contract with cborAuxdata', async () => {
      const contractFolderPath = path.join(
        __dirname,
        '..',
        'sources',
        'Storage',
      );
      const { contractAddress } = await deployFromAbiAndBytecode(
        signer,
        contractFolderPath,
      );

      const compilation = await getCompilationFromMetadata(contractFolderPath);

      sandbox
        .stub(compilation, 'generateCborAuxdataPositions')
        .throws(new Error('Cbor auxdata positions could not be generated'));

      const verification = new Verification(
        compilation,
        sourcifyChainHardhat,
        contractAddress,
      );

      await expect(verification.verify()).to.eventually.be.rejectedWith(
        "The deployed and recompiled bytecode don't match.",
      );
    });

    it('should throw an error when bytecodes dont match and no auxdata to ignore for a partial match', async () => {
      const contractFolderPath = path.join(
        __dirname,
        '..',
        'sources',
        'NoAuxdata',
      );
      const { contractAddress } = await deployFromAbiAndBytecode(
        signer,
        contractFolderPath,
      );

      const compilation = await getCompilationFromMetadata(contractFolderPath);

      Object.defineProperty(compilation, 'runtimeBytecode', {
        get: () =>
          '0x6080604052348015600f57600080fd5b506004361060325760003560e01c80633fa4f24514603757806355241077146051575b600080fd5b603d6069565b604051604891906090565b60405180910390f35b606760048036038101906063919060d5565b606f565b005b60005481565b8060008190555050565b6000819050919050565b608a816079565b82525050565b600060208201905060a360008301846083565b92915050565b600080fd5b60b5816079565b811460bf57600080fd5b50565b60008135905060cf8160ae565b92915050565b60006020828403121560e85760e760a9565b5b600060f48482850160c2565b9150509291505055',
      });

      const verification = new Verification(
        compilation,
        sourcifyChainHardhat,
        contractAddress,
      );

      await expect(verification.verify())
        .to.eventually.be.rejectedWith()
        .and.have.property('code', 'no_match');
    });

    it('should add constructor transformation with correct offset and arguments', async () => {
      const contractFolderPath = path.join(
        __dirname,
        '..',
        'sources',
        'WithImmutables',
      );
      const { contractAddress, txHash } = await deployFromAbiAndBytecode(
        signer,
        contractFolderPath,
        ['12345'],
      );

      const compilation = await getCompilationFromMetadata(contractFolderPath);
      const verification = new Verification(
        compilation,
        sourcifyChainHardhat,
        contractAddress,
        txHash,
      );
      await verification.verify();

      expectVerification(verification, {
        status: {
          runtimeMatch: 'perfect',
          creationMatch: 'perfect',
        },
        transformations: {
          creation: {
            list: [
              {
                type: 'insert',
                reason: 'constructorArguments',
                offset: 970,
              },
            ],
            values: {
              constructorArguments:
                '0x0000000000000000000000000000000000000000000000000000000000003039',
            },
          },
        },
      });
    });

    it('should detect extra file input bug when optimizer is enabled', async () => {
      // Deploy the original contract
      const contractFolderPath = path.join(
        __dirname,
        '..',
        'sources',
        'ExtraFilesBytecodeMismatch',
      );
      const { contractAddress } = await deployFromAbiAndBytecode(
        signer,
        contractFolderPath,
      );

      // Try to verify with a compilation that has extra files
      const compilation = await getCompilationFromMetadata(contractFolderPath);

      const failingVerification = new Verification(
        compilation,
        sourcifyChainHardhat,
        contractAddress,
      );

      await expect(failingVerification.verify())
        .to.eventually.be.rejectedWith()
        .and.have.property('code', 'extra_file_input_bug');

      // Read all files from the sources directory
      const sourcesPath = path.join(contractFolderPath, 'complete_sources');
      const sourceFiles: string[] = [];
      const readDirRecursively = (dir: string) => {
        const files = fs.readdirSync(dir);
        for (const file of files) {
          const fullPath = path.join(dir, file);
          if (fs.statSync(fullPath).isDirectory()) {
            readDirRecursively(fullPath);
          } else {
            sourceFiles.push(fullPath);
          }
        }
      };
      readDirRecursively(sourcesPath);

      const additionalSources: Record<string, { content: string }> = {};
      for (const fullPath of sourceFiles) {
        const content = fs.readFileSync(fullPath, 'utf8');
        const relativePath = path.relative(sourcesPath, fullPath);
        additionalSources[relativePath] = { content };
      }

      // Use the full sources as the input
      compilation.jsonInput.sources = additionalSources;

      // Try to verify again with the full sources
      const verification = new Verification(
        compilation,
        sourcifyChainHardhat,
        contractAddress,
      );
      await verification.verify();

      expectVerification(verification, {
        status: {
          runtimeMatch: 'perfect',
          creationMatch: null,
        },
      });
    });

    it('should fail when bytecode could not be fetched', async () => {
      const contractFolderPath = path.join(
        __dirname,
        '..',
        'sources',
        'Storage',
      );
      // Create a chain with invalid RPC to simulate unavailability
      const unavailableChain = new SourcifyChain({
        ...hardhatChain,
        rpcs: [
          {
            rpc: 'http://localhost:1234',
            urlWithoutApiKey: 'http://localhost:1234',
            maskedUrl: 'http://localhost:1234',
          },
        ],
      });

      const compilation = await getCompilationFromMetadata(contractFolderPath);
      const verification = new Verification(
        compilation,
        unavailableChain,
        UNUSED_ADDRESS,
      );

      await expect(verification.verify())
        .to.eventually.be.rejectedWith()
        .and.have.property('code', 'cannot_fetch_bytecode');
    });

    // This test was introduced to test if lib-sourcify can handle multiple equal auxdatas in the creation bytecode
    // The function `findAuxdataPositions` used to fail to assign the proper offset values resulting in a null creation match
    // Read more here: https://github.com/argotorg/sourcify/issues/1980
    // Fixed by PR: https://github.com/argotorg/sourcify/pull/2159
    it('should verify a contract with multiple equal auxdatas', async () => {
      // The files in this directory were modified to cause a partial match (see ./sources/src/PetersMain.sol:1)
      const contractFolderPath = path.join(
        __dirname,
        '..',
        'sources',
        'MultipleEqualAuxdatas',
      );
      const { contractAddress, txHash } = await deployFromAbiAndBytecode(
        signer,
        contractFolderPath,
      );

      const compilation = await getCompilationFromMetadata(contractFolderPath);
      const verification = new Verification(
        compilation,
        sourcifyChainHardhat,
        contractAddress,
        txHash,
      );
      await verification.verify();

      expectVerification(verification, {
        cborAuxdata: {
          creation: {
            '1': {
              offset: 10314,
              value:
                '0xa26469706673582212204417a8927dce438741a0ee03a8a39592a8149d0264b9829ce2a1367eda64155764736f6c63430008110033',
            },
            '2': {
              offset: 21088,
              value:
                '0xa264697066735822122022e52c61b11b7c9141086dac1d81a484ae42bdd45269df5eff2bc04709dbd2ce64736f6c63430008110033',
            },
            '3': {
              offset: 28342,
              value:
                '0xa2646970667358221220900c911a52dbfc724dd2c3f1f6325974708ada8ac1048f422e27bd2eff3312b564736f6c63430008110033',
            },
            '4': {
              offset: 34802,
              value:
                '0xa264697066735822122046cef13e939973f461d6d5184a2f95f92518d099f366ea7e22f7777f92a0c25164736f6c63430008110033',
            },
            '5': {
              offset: 41262,
              value:
                '0xa264697066735822122046cef13e939973f461d6d5184a2f95f92518d099f366ea7e22f7777f92a0c25164736f6c63430008110033',
            },
            '6': {
              offset: 48516,
              value:
                '0xa2646970667358221220900c911a52dbfc724dd2c3f1f6325974708ada8ac1048f422e27bd2eff3312b564736f6c63430008110033',
            },
          },
        },
        status: {
          runtimeMatch: 'partial',
          creationMatch: 'partial',
        },
        transformations: {
          creation: {
            list: [
              {
                type: 'replace',
                reason: 'cborAuxdata',
                offset: 10314,
                id: '1',
              },
              {
                type: 'replace',
                reason: 'cborAuxdata',
                offset: 21088,
                id: '2',
              },
              {
                type: 'replace',
                reason: 'cborAuxdata',
                offset: 28342,
                id: '3',
              },
              {
                type: 'replace',
                reason: 'cborAuxdata',
                offset: 34802,
                id: '4',
              },
              {
                type: 'replace',
                reason: 'cborAuxdata',
                offset: 41262,
                id: '5',
              },
              {
                type: 'replace',
                reason: 'cborAuxdata',
                offset: 48516,
                id: '6',
              },
            ],
            values: {
              cborAuxdata: {
                '1': '0xa2646970667358221220490ef44aec87e88a7eb0c397b57d8dc1e9bf0bb0cfd90606f1e5895ec6b7985664736f6c63430008110033',
                '2': '0xa264697066735822122022e52c61b11b7c9141086dac1d81a484ae42bdd45269df5eff2bc04709dbd2ce64736f6c63430008110033',
                '3': '0xa2646970667358221220900c911a52dbfc724dd2c3f1f6325974708ada8ac1048f422e27bd2eff3312b564736f6c63430008110033',
                '4': '0xa264697066735822122046cef13e939973f461d6d5184a2f95f92518d099f366ea7e22f7777f92a0c25164736f6c63430008110033',
                '5': '0xa264697066735822122046cef13e939973f461d6d5184a2f95f92518d099f366ea7e22f7777f92a0c25164736f6c63430008110033',
                '6': '0xa2646970667358221220900c911a52dbfc724dd2c3f1f6325974708ada8ac1048f422e27bd2eff3312b564736f6c63430008110033',
              },
            },
          },
        },
      });
    });

    describe('Support contracts deployed with missing metadata hash (#2374)', () => {
      it('should partially match when deployed bytecodeHash none is verified with standard metadata', async () => {
        const deploymentCompilation = await compileContractWithMetadata(
          STORAGE_CONTRACT_FOLDER,
          (metadata) => {
            metadata.settings.metadata = {
              ...(metadata.settings.metadata ?? {}),
              bytecodeHash: 'none',
            };
            delete metadata.settings.metadata.appendCBOR;
          },
        );
        const { contractAddress } = await deployCompiledContract(
          signer,
          deploymentCompilation,
        );

        const verificationCompilation = await getCompilationFromMetadata(
          STORAGE_CONTRACT_FOLDER,
        );

        const verification = new Verification(
          verificationCompilation,
          sourcifyChainHardhat,
          contractAddress,
        );
        await verification.verify();

        expectVerification(verification, {
          status: {
            runtimeMatch: 'partial',
            creationMatch: null,
          },
        });
        assertCborTransformations(verification.transformations.runtime?.list);
      });

      it('should partially match when deployed appendCBOR false is verified with standard metadata', async () => {
        const deploymentCompilation = await compileContractWithMetadata(
          STORAGE_CONTRACT_FOLDER,
          (metadata) => {
            metadata.compiler.version = APPEND_CBOR_SUPPORTED_VERSION;
            metadata.settings.metadata = {
              ...(metadata.settings.metadata ?? {}),
              appendCBOR: false,
            };
            delete metadata.settings.metadata.bytecodeHash;
          },
        );
        const { contractAddress } = await deployCompiledContract(
          signer,
          deploymentCompilation,
        );

        const verificationCompilation = await compileContractWithMetadata(
          STORAGE_CONTRACT_FOLDER,
          (metadata) => {
            metadata.compiler.version = APPEND_CBOR_SUPPORTED_VERSION;
          },
        );

        const verification = new Verification(
          verificationCompilation,
          sourcifyChainHardhat,
          contractAddress,
        );
        await verification.verify();

        expectVerification(verification, {
          status: {
            runtimeMatch: 'partial',
            creationMatch: null,
          },
        });
        assertCborTransformations(verification.transformations.runtime?.list);
      });

      it('should partially match when deployed appendCBOR false is verified with metadata bytecodeHash none', async () => {
        const deploymentCompilation = await compileContractWithMetadata(
          STORAGE_CONTRACT_FOLDER,
          (metadata) => {
            metadata.compiler.version = APPEND_CBOR_SUPPORTED_VERSION;
            metadata.settings.metadata = {
              ...(metadata.settings.metadata ?? {}),
              appendCBOR: false,
            };
            delete metadata.settings.metadata.bytecodeHash;
          },
        );
        const { contractAddress } = await deployCompiledContract(
          signer,
          deploymentCompilation,
        );

        const verificationCompilation = await getCompilationFromMetadata(
          STORAGE_CONTRACT_FOLDER,
          (metadata) => {
            metadata.compiler.version = APPEND_CBOR_SUPPORTED_VERSION;
            metadata.settings.metadata = {
              ...(metadata.settings.metadata ?? {}),
              bytecodeHash: 'none',
            };
            delete metadata.settings.metadata.appendCBOR;
          },
        );

        const verification = new Verification(
          verificationCompilation,
          sourcifyChainHardhat,
          contractAddress,
        );
        await verification.verify();

        expectVerification(verification, {
          status: {
            runtimeMatch: 'partial',
            creationMatch: null,
          },
        });
        assertCborTransformations(verification.transformations.runtime?.list);
      });
    });
  });

  describe('Library Contract Verification', () => {
    it('should verify a contract with library placeholders', async () => {
      const contractFolderPath = path.join(
        __dirname,
        '..',
        'sources',
        'UsingLibrary',
      );
      const { contractAddress } = await deployFromAbiAndBytecode(
        signer,
        contractFolderPath,
      );

      const compilation = await getCompilationFromMetadata(contractFolderPath);
      const verification = new Verification(
        compilation,
        sourcifyChainHardhat,
        contractAddress,
      );
      await verification.verify();

      expectVerification(verification, {
        status: {
          runtimeMatch: 'perfect',
          creationMatch: null,
        },
        libraryMap: {
          runtime: {
            __$da572ae5e60c838574a0f88b27a0543803$__:
              '11fea6722e00ba9f43861a6e4da05fecdf9806b7',
          },
        },
      });
    });
  });

  describe('Immutable Contract Verification', () => {
    it('should verify a contract with immutables', async () => {
      const contractFolderPath = path.join(
        __dirname,
        '..',
        'sources',
        'WithImmutables',
      );
      const { contractAddress, txHash } = await deployFromAbiAndBytecode(
        signer,
        contractFolderPath,
        ['12345'],
      );

      const compilation = await getCompilationFromMetadata(contractFolderPath);
      const verification = new Verification(
        compilation,
        sourcifyChainHardhat,
        contractAddress,
        txHash,
      );
      await verification.verify();

      expectVerification(verification, {
        status: {
          runtimeMatch: 'perfect',
          creationMatch: 'perfect',
        },
        transformations: {
          runtime: {
            list: [
              {
                type: 'replace',
                reason: 'immutable',
                offset: 608,
                id: '3',
              },
            ],
            values: {
              immutables: {
                '3': '0x0000000000000000000000000000000000000000000000000000000000003039',
              },
            },
          },
          creation: {
            list: [
              {
                type: 'insert',
                reason: 'constructorArguments',
                offset: 970,
              },
            ],
            values: {
              constructorArguments:
                '0x0000000000000000000000000000000000000000000000000000000000003039',
            },
          },
        },
      });
    });
  });

  describe('Verification Results', () => {
    it('should return correct verification status and bytecodes', async () => {
      const contractFolderPath = path.join(
        __dirname,
        '..',
        'sources',
        'Storage',
      );

      // Deploy the contract
      const { contractAddress, txHash } = await deployFromAbiAndBytecode(
        signer,
        contractFolderPath,
      );

      // Get compilation using the helper
      const compilation = await getCompilationFromMetadata(contractFolderPath);

      // Create and verify using the Verification class directly
      const verification = new Verification(
        compilation,
        sourcifyChainHardhat,
        contractAddress,
        txHash,
      );
      await verification.verify();

      // This test just checks that Verification's getter properties return values formatted correctly
      expectVerification(verification, {
        status: {
          runtimeMatch: 'perfect',
          creationMatch: 'perfect',
        },
      });

      // Test onchainRuntimeBytecode
      expect(verification.onchainRuntimeBytecode).to.be.a('string');

      // Test onchainCreationBytecode
      expect(verification.onchainCreationBytecode).to.be.a('string');

      // Test getTransformations
      expectVerification(verification, {
        transformations: {
          runtime: {
            list: [],
            values: {},
          },
          creation: {
            list: [],
            values: {},
          },
        },
      });

      // Test getDeploymentInfo
      const deploymentInfo = verification.deploymentInfo;
      expectVerification(verification, {
        deploymentInfo: {
          blockNumber: deploymentInfo.blockNumber,
          txIndex: deploymentInfo.txIndex,
          deployer: deploymentInfo.deployer,
        },
      });

      // Test getLibraryMap
      expectVerification(verification, {
        libraryMap: {
          runtime: {},
          creation: {},
        },
      });
    });
  });

  describe('ViaIR Compilation', () => {
    it('should verify a contract with viaIR:true', async () => {
      const contractFolderPath = path.join(
        __dirname,
        '..',
        'sources',
        'StorageViaIR',
      );
      const { contractAddress } = await deployFromAbiAndBytecode(
        signer,
        contractFolderPath,
      );

      const compilation = await getCompilationFromMetadata(contractFolderPath);
      const verification = new Verification(
        compilation,
        sourcifyChainHardhat,
        contractAddress,
      );
      await verification.verify();

      expectVerification(verification, {
        status: {
          runtimeMatch: 'perfect',
          creationMatch: null,
        },
      });
    });

    it('should verify a contract with viaIR:true, optimizer disabled, and compiler <0.8.21', async function () {
      const solcPlatform = findSolcPlatform();
      // can't really run this if we can't run a platform-native binary but only Emscripten (solc-js)
      if (!solcPlatform) {
        console.log(
          `skipping test as the running machine can't run a platform-native binary. The platform and architechture is ${process.platform} ${process.arch}`,
        );
        this.skip();
      }

      const contractFolderPath = path.join(
        __dirname,
        '..',
        'sources',
        'ViaIRUnoptimizedMismatch',
      );
      const { contractAddress } = await deployFromAbiAndBytecode(
        signer,
        contractFolderPath,
      );

      const compilation = await getCompilationFromMetadata(contractFolderPath);
      const verification = new Verification(
        compilation,
        sourcifyChainHardhat,
        contractAddress,
      );
      await verification.verify();

      expectVerification(verification, {
        status: {
          runtimeMatch: 'perfect',
          creationMatch: null,
        },
      });
    });

    // https://github.com/argotorg/sourcify/issues/1159
    it('should verify a contract compiled with nightly solidity', async function () {
      const contractFolderPath = path.join(
        __dirname,
        '..',
        'sources',
        'Nightly',
      );

      // The artifact has the bytecode from the Emscripten compiler.
      const { contractAddress } = await deployFromAbiAndBytecode(
        signer,
        contractFolderPath,
      );

      // Get compilation using the helper
      const compilation = await getCompilationFromMetadata(contractFolderPath);

      // Create and verify using the Verification class directly
      const verification = new Verification(
        compilation,
        sourcifyChainHardhat,
        contractAddress,
      );
      await verification.verify();

      expectVerification(verification, {
        status: {
          runtimeMatch: 'perfect',
          creationMatch: null,
        },
      });
    });

    it('should verify a contract by finding perfect metadata and recompile the contract with the new sources', async function () {
      const contractFolderPath = path.join(
        __dirname,
        '..',
        'sources',
        'ContractWithVariatedSources',
      );

      // The artifact has the bytecode from the Emscripten compiler.
      const { contractAddress } = await deployFromAbiAndBytecode(
        signer,
        contractFolderPath,
      );

      // Get compilation using the helper
      const compilation = await getCompilationFromMetadata(contractFolderPath);

      // Create and verify using the Verification class directly
      const verification = new Verification(
        compilation,
        sourcifyChainHardhat,
        contractAddress,
      );
      await verification.verify();

      expectVerification(verification, {
        status: {
          runtimeMatch: 'perfect',
          creationMatch: null,
        },
      });
    });
  });

  describe('Creation Transaction Verification', () => {
    it('should verify with creation transaction hash', async () => {
      const contractFolderPath = path.join(
        __dirname,
        '..',
        'sources',
        'WithImmutables',
      );
      const { contractAddress, txHash } = await deployFromAbiAndBytecode(
        signer,
        contractFolderPath,
        ['12345'],
      );

      const compilation = await getCompilationFromMetadata(contractFolderPath);
      const verification = new Verification(
        compilation,
        sourcifyChainHardhat,
        contractAddress,
        txHash,
      );
      await verification.verify();

      expectVerification(verification, {
        status: {
          runtimeMatch: 'perfect',
          creationMatch: 'perfect',
        },
      });
    });
  });

  describe('Vyper Compilation Tests', () => {
    it('should verify a simple Vyper contract', async () => {
      const contractFolderPath = path.join(
        __dirname,
        '..',
        'sources',
        'Vyper',
        'testcontract',
      );
      const { contractAddress, txHash } = await deployFromAbiAndBytecode(
        signer,
        contractFolderPath,
      );

      const vyperCompilation = await createVyperCompilation(
        contractFolderPath,
        '0.3.10+commit.91361694',
      );

      const verification = new Verification(
        vyperCompilation,
        sourcifyChainHardhat,
        contractAddress,
        txHash,
      );
      await verification.verify();

      expectVerification(verification, {
        status: {
          runtimeMatch: 'partial',
          creationMatch: 'partial',
        },
      });
    });

    // See issue #2233 to learn more about this test case
    it('should handle Vyper contracts <0.3.10 with constructor properties', async () => {
      const contractFolderPath = path.join(
        __dirname,
        '..',
        'sources',
        'Vyper',
        'constructorArguments_0_3_9',
      );
      const { contractAddress, txHash } = await deployFromAbiAndBytecode(
        signer,
        contractFolderPath,
      );

      const vyperCompilation = await createVyperCompilation(
        contractFolderPath,
        '0.3.9+commit.66b96705',
        {
          evmVersion: 'cancun',
        },
      );

      const verification = new Verification(
        vyperCompilation,
        sourcifyChainHardhat,
        contractAddress,
        txHash,
      );
      await verification.verify();

      expectVerification(verification, {
        status: {
          runtimeMatch: 'partial',
          creationMatch: 'partial',
        },
        cborAuxdata: {
          runtime: {
            '1': {
              offset: 1844,
              value: '0xa165767970657283000309000b',
            },
          },
          creation: {},
        },
      });
    });

    it('should verify a Vyper contract with immutables', async () => {
      const contractFolderPath = path.join(
        __dirname,
        '..',
        'sources',
        'Vyper',
        'withImmutables',
      );
      const { contractAddress } = await deployFromAbiAndBytecode(
        signer,
        contractFolderPath,
        [5], // Constructor argument for immutable value
      );

      const vyperCompilation = await createVyperCompilation(
        contractFolderPath,
        '0.4.0+commit.e9db8d9f',
        {
          evmVersion: 'london',
          optimize: 'codesize',
        },
      );

      const verification = new Verification(
        vyperCompilation,
        sourcifyChainHardhat,
        contractAddress,
      );
      await verification.verify();

      // Check if immutable values are correctly set
      expectVerification(verification, {
        status: {
          runtimeMatch: 'partial',
          creationMatch: null,
        },
        transformations: {
          runtime: {
            list: [
              {
                type: 'insert',
                reason: 'immutable',
                offset: 167,
                id: '0',
              },
            ],
            values: {
              immutables: {
                '0': '0x000000000000000000000000f39fd6e51aad88f6f4ce6ab8827279cfffb92266000000000000000000000000000000000000000000000000000000000000000500000000000000000000000000000000000000000000000000eca7a2f8618d6f',
              },
            },
          },
          creation: {
            list: [],
            values: {},
          },
        },
      });
    });

    it('should add constructor transformation with correct offset and arguments for Vyper contract', async () => {
      const contractFolderPath = path.join(
        __dirname,
        '..',
        'sources',
        'Vyper',
        'withImmutables',
      );
      const contractFileName = 'test.vy';
      const vyperContent = await fs.promises.readFile(
        path.join(contractFolderPath, contractFileName),
      );

      const constructorArg = 5;
      const { contractAddress, txHash } = await deployFromAbiAndBytecode(
        signer,
        contractFolderPath,
        [constructorArg],
      );

      const vyperCompilation = new VyperCompilation(
        vyperCompiler,
        '0.4.0+commit.e9db8d9f',
        {
          language: 'Vyper',
          sources: {
            [contractFileName]: {
              content: vyperContent.toString(),
            },
          },
          settings: {
            evmVersion: 'london',
            optimize: 'codesize',
            outputSelection: {
              '*': ['evm.bytecode'],
            },
          },
        },
        {
          path: contractFileName,
          name: contractFileName.split('.')[0],
        },
      );

      const verification = new Verification(
        vyperCompilation,
        sourcifyChainHardhat,
        contractAddress,
        txHash,
      );
      await verification.verify();

      expectVerification(verification, {
        status: {
          runtimeMatch: 'partial',
          creationMatch: 'partial',
        },
        transformations: {
          creation: {
            list: [
              {
                type: 'insert',
                reason: 'constructorArguments',
                offset: 245,
              },
            ],
            values: {
              constructorArguments:
                '0x0000000000000000000000000000000000000000000000000000000000000005',
            },
          },
        },
      });
    });

    it('should fail to verify when using wrong Vyper contract', async () => {
      const contractFolderPath = path.join(
        __dirname,
        '..',
        'sources',
        'Vyper',
        'testcontract',
      );
      const wrongContractFolderPath = path.join(
        __dirname,
        '..',
        'sources',
        'Vyper',
        'testcontract2',
      );
      const { contractAddress } = await deployFromAbiAndBytecode(
        signer,
        contractFolderPath,
      );

      const vyperCompilation = await createVyperCompilation(
        wrongContractFolderPath,
        '0.3.10+commit.91361694',
      );

      const verification = new Verification(
        vyperCompilation,
        sourcifyChainHardhat,
        contractAddress,
      );

      await expect(verification.verify())
        .to.eventually.be.rejectedWith()
        .and.have.property('code', 'no_match');
    });

    it('should handle Vyper contracts with different auxdata versions', async () => {
      const contractFolderPath = path.join(
        __dirname,
        '..',
        'sources',
        'Vyper',
        'testcontract',
      );
      const { contractAddress, txHash } = await deployFromAbiAndBytecode(
        signer,
        path.join(contractFolderPath, 'wrongAuxdata'),
      );

      const vyperCompilation = await createVyperCompilation(
        contractFolderPath,
        '0.3.10+commit.91361694',
      );

      const verification = new Verification(
        vyperCompilation,
        sourcifyChainHardhat,
        contractAddress,
        txHash,
      );
      await verification.verify();

      expectVerification(verification, {
        status: {
          runtimeMatch: 'partial',
          creationMatch: 'partial',
        },
        transformations: {
          creation: {
            list: [
              {
                type: 'replace',
                reason: 'cborAuxdata',
                offset: 158,
                id: '1',
              },
            ],
            values: {
              cborAuxdata: {
                '1': '0x84188f8000a1657679706572830003090012',
              },
            },
          },
        },
      });
    });
  });

  describe('Creation transaction matching tests', () => {
    // https://github.com/argotorg/sourcify/pull/1623
    it('should verify a contract partially with the creation bytecode after transformation fields are normalized', async () => {
      const contractFolderPath = path.join(
        __dirname,
        '..',
        'sources',
        'Constructor',
      );
      const { contractAddress, txHash } = await deployFromAbiAndBytecode(
        signer,
        contractFolderPath,
        ['12345'],
      );

      const modifiedContractFolderPath = path.join(
        __dirname,
        '..',
        'sources',
        'ConstructorModified',
      );

      const compilation = await getCompilationFromMetadata(
        modifiedContractFolderPath,
      );
      const verification = new Verification(
        compilation,
        sourcifyChainHardhat,
        contractAddress,
        txHash,
      );
      await verification.verify();

      expectVerification(verification, {
        status: {
          runtimeMatch: 'partial',
          creationMatch: 'partial',
        },
        transformations: {
          creation: {
            list: [
              {
                type: 'replace',
                reason: 'cborAuxdata',
                offset: 279,
                id: '1',
              },
              {
                type: 'insert',
                reason: 'constructorArguments',
                offset: 332,
              },
            ],
            values: {
              cborAuxdata: {
                '1': '0xa26469706673582212208a693a7ed29129e25fc67a65f83955fb3d86f5fbc378940d697827714b955df564736f6c634300081a0033',
              },
              constructorArguments:
                '0x0000000000000000000000000000000000000000000000000000000000003039',
            },
          },
        },
      });
    });

    it('should return null creationMatch when the wrong creation tx hash is passed', async () => {
      const contractFolderPath = path.join(
        __dirname,
        '..',
        'sources',
        'WithImmutables',
      );
      const { contractAddress } = await deployFromAbiAndBytecode(
        signer,
        contractFolderPath,
        ['12345'],
      );

      // Deploy another contract to get a different transaction hash
      const { txHash: wrongTxHash } = await deployFromAbiAndBytecode(
        signer,
        contractFolderPath,
        ['12345'],
      );

      const compilation = await getCompilationFromMetadata(contractFolderPath);
      const verification = new Verification(
        compilation,
        sourcifyChainHardhat,
        contractAddress,
        wrongTxHash,
      );

      await verification.verify();

      expectVerification(verification, {
        status: {
          runtimeMatch: 'perfect',
          creationMatch: null,
        },
      });
    });

    it('should fail verification when trying to maliciously verify with creation bytecode that startsWith the creatorTx input', async () => {
      const contractFolderPath = path.join(
        __dirname,
        '..',
        'sources',
        'WithImmutables',
      );
      const maliciousContractFolderPath = path.join(
        __dirname,
        '..',
        'sources',
        'WithImmutablesCreationBytecodeAttack',
      );

      const { contractAddress, txHash } = await deployFromAbiAndBytecode(
        signer,
        contractFolderPath,
        ['12345'],
      );

      const compilation = await getCompilationFromMetadata(
        maliciousContractFolderPath,
      );
      const verification = new Verification(
        compilation,
        sourcifyChainHardhat,
        contractAddress,
        txHash,
      );

      await expect(verification.verify())
        .to.eventually.be.rejectedWith()
        .and.have.property('code', 'bytecode_length_mismatch');

      expectVerification(verification, {
        status: {
          runtimeMatch: null,
          creationMatch: null,
        },
      });
    });

    it('should fail verification when using an abstract contract', async () => {
      const contractFolderPath = path.join(
        __dirname,
        '..',
        'sources',
        'WithImmutables',
      );
      const abstractContractFolderPath = path.join(
        __dirname,
        '..',
        'sources',
        'AbstractCreationBytecodeAttack',
      );

      const { contractAddress, txHash } = await deployFromAbiAndBytecode(
        signer,
        contractFolderPath,
        ['12345'],
      );

      const compilation = await getCompilationFromMetadata(
        abstractContractFolderPath,
      );
      const verification = new Verification(
        compilation,
        sourcifyChainHardhat,
        contractAddress,
        txHash,
      );

      await expect(verification.verify())
        .to.eventually.be.rejectedWith()
        .and.have.property('code', 'compiled_bytecode_is_zero');
    });
  });
});<|MERGE_RESOLUTION|>--- conflicted
+++ resolved
@@ -18,24 +18,10 @@
   startHardhatNetwork,
   stopHardhatNetwork,
 } from '../hardhat-network-helper';
-<<<<<<< HEAD
 import fs from 'fs';
 import { VyperCompilation } from '../../src/Compilation/VyperCompilation';
 import chaiAsPromised from 'chai-as-promised';
 import { findSolcPlatform } from '@ethereum-sourcify/compilers';
-=======
-import { SolidityMetadataContract } from '../../src/Validation/SolidityMetadataContract';
-import type { SolidityOutput } from '@ethereum-sourcify/compilers-types';
-import fs from 'fs';
-import { VyperCompilation } from '../../src/Compilation/VyperCompilation';
-import type { PathContent } from '../../src/Validation/ValidationTypes';
-import chaiAsPromised from 'chai-as-promised';
-import {
-  findSolcPlatform,
-  useSolidityCompiler,
-} from '@ethereum-sourcify/compilers';
-import type { ISolidityCompiler } from '../../src';
->>>>>>> 4442fe6c
 import { SourcifyChain } from '../../src';
 import Sinon from 'sinon';
 
