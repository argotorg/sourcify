--- conflicted
+++ resolved
@@ -343,7 +343,7 @@
 
       expectMatch(match, 'perfect', childAddress);
     });
-<<<<<<< HEAD
+    */
     it('should fully verify a contract which is originally compiled and deployed with Unix style End Of Line (EOL) source code, but being verified with Windows style (CRLF) EOL source code', async () => {
       const contractFolderPath = path.join(
         __dirname,
@@ -363,9 +363,6 @@
       );
       expectMatch(match, 'perfect', deployedAddress);
     });
-=======
-    */
->>>>>>> 9f586b29
   });
 
   describe('Unit tests', function () {
