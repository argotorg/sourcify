--- conflicted
+++ resolved
@@ -47,11 +47,7 @@
   "devDependencies": {
     "@types/chai": "4.3.20",
     "@types/mocha": "10.0.10",
-<<<<<<< HEAD
-    "@types/node": "22.13.4",
-=======
     "@types/node": "22.13.5",
->>>>>>> cabeec57
     "c8": "10.1.3",
     "chai": "4.5.0",
     "cz-conventional-changelog": "3.3.0",
