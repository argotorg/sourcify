--- conflicted
+++ resolved
@@ -4,12 +4,8 @@
 import cors from 'cors';
 import Injector, {Match} from './injector';
 import Logger from 'bunyan';
-<<<<<<< HEAD
-import {errorMiddleware, findInputFiles, InputData, sanatizeInputFiles} from "./utils";
-=======
-import util from 'util';
-import { findByAddress } from './utils';
->>>>>>> c9009411
+import {findInputFiles, InputData, sanatizeInputFiles, findByAddress, errorMiddleware} from "./utils";
+
 
 const app = express();
 
@@ -33,7 +29,7 @@
     }]
 });
 
-const repository = process.env.REPOSITORY_PATH || './repository/';
+const repository = './repository';
 const port = process.env.SERVER_PORT;
 
 app.use(express.static('ui/dist'))
@@ -54,43 +50,20 @@
 
 app.post('/', (req, res, next) => {
 
-<<<<<<< HEAD
     const inputData: InputData = {
         repository: repository,
         files: [],
         addresses: [req.body.address],
         chain: req.body.chain,
-=======
-  // If address exists in repostory just return it, otherwise recompile
-  try {
-    const result = findByAddress(req.body.address, req.body.chain, repository);
-    res.status(200).send({ result }) 
-  } catch(err) {
-    const msg = "Could not find file in repository, proceeding to recompilation"
-    log.info({loc:'[POST:VERIFICATION_BY_ADDRESS_FAILED]'}, msg);
-  }
+    }
 
-
-  if (req.files && req.files.files) {
-
-    // Case: <UploadedFile[]>
-    if (Array.isArray(req.files.files)){
-
-      for (const x in req.files.files) {
-        if (req.files.files[parseInt(x)].data){
-          inputs.push(req.files.files[parseInt(x)].data);
-        }
-      }
-
-    // Case: <UploadedFile>
-    } else if (req.files.files["data"]) {
-      inputs.push(req.files.files["data"]);
-
-    // Case: default
-    } else {
-      const msg = `Invalid file(s) detected: ${util.inspect(req.files.files)}`;
-      log.info({loc:'[POST:INVALID_FILE]'}, msg);
->>>>>>> c9009411
+    // Try to find by address
+    try {
+      const result = findByAddress(req.body.address, req.body.chain, repository);
+      res.status(200).send({ result }) 
+    } catch(err) {
+      const msg = "Could not find file in repository, proceeding to recompilation"
+      log.info({loc:'[POST:VERIFICATION_BY_ADDRESS_FAILED]'}, msg);
     }
 
     inputData.files = sanatizeInputFiles(findInputFiles(req));
