import * as chainsRaw from "./chains.json";
import * as dotenv from "dotenv";
import path from "path";
import { SourcifyEventManager } from "./common/SourcifyEventManager/SourcifyEventManager";
import {
  SourcifyChain,
  SourcifyChainMap,
  SourcifyChainExtension,
  Chain,
} from "@ethereum-sourcify/lib-sourcify";
import { etherscanAPIs } from "./config";

const allChains = chainsRaw as Chain[];

dotenv.config({
  path: path.resolve(__dirname, "..", "..", "..", "environments/.env"),
});

const ETHERSCAN_REGEX = /at txn.*href='\/tx\/(0x.*?)'/.source; // save as string to be able to return the txRegex in /chains response. If stored as RegExp returns {}
const ETHERSCAN_SUFFIX = "address/${ADDRESS}";
const ETHERSCAN_API_SUFFIX = `/api?module=contract&action=getcontractcreation&contractaddresses=\${ADDRESS}&apikey=`;
const BLOCKSSCAN_SUFFIX = "api/accounts/${ADDRESS}";
const BLOCKSCOUT_REGEX =
  'transaction_hash_link" href="${BLOCKSCOUT_PREFIX}/tx/(.*?)"';
const BLOCKSCOUT_SUFFIX = "address/${ADDRESS}/transactions";
const TELOS_SUFFIX = "v2/evm/get_contract?contract=${ADDRESS}";
const METER_SUFFIX = "api/accounts/${ADDRESS}";
const AVALANCHE_SUBNET_SUFFIX =
  "contracts/${ADDRESS}/transactions:getDeployment";

type ChainName = "eth" | "polygon" | "arb" | "opt";

const TEST_CHAINS: SourcifyChain[] = [
  {
    name: "Localhost",
    shortName: "Localhost",
    chainId: 0,
    faucets: [],
    infoURL: "localhost",
    nativeCurrency: { name: "localETH", symbol: "localETH", decimals: 18 },
    network: "testnet",
    networkId: 0,
    rpc: [`http://localhost:8545`],
    supported: true,
    monitored: true,
  },
];

interface SourcifyChainsExtensionsObject {
  [chainId: string]: SourcifyChainExtension;
}

/**
 *
 * @param chainName - "eth", "polygon" etc.
 * @param chainGroup "mainnet", "goerli"...
 * @param useOwn Use the local node
 * @returns
 */
function buildAlchemyAndCustomRpcURLs(
  chainSubName: string,
  chainName: ChainName,
  useOwn = false
) {
  const rpcURLs: string[] = [];

  if (useOwn) {
    const url = process.env[`NODE_URL_${chainSubName.toUpperCase()}`];
    if (url) {
      rpcURLs.push(url);
    } else {
      SourcifyEventManager.trigger("Core.Error", {
        message: `Environment variable NODE_URL_${chainSubName.toUpperCase()} not set!`,
      });
    }
  }

  let alchemyId;
  switch (chainName) {
    case "opt":
      alchemyId =
        process.env["ALCHEMY_ID_OPTIMISM"] || process.env["ALCHEMY_ID"];
      break;
    case "arb":
      alchemyId =
        process.env["ALCHEMY_ID_ARBITRUM"] || process.env["ALCHEMY_ID"];
      break;
    default:
      alchemyId = process.env["ALCHEMY_ID"];
      break;
  }

  if (!alchemyId)
    SourcifyEventManager.trigger("Core.Error", {
      message: `Environment variable ALCHEMY_ID not set for ${chainName} ${chainSubName}!`,
    });

  const domain = "g.alchemy.com";
  // No sepolia support yet
  if (alchemyId && chainSubName !== "sepolia")
    rpcURLs.push(
      `https://${chainName}-${chainSubName}.${domain}/v2/${alchemyId}`
    );

  return rpcURLs;
}
// replaces INFURA_API_KEY in https://networkname.infura.io/v3/{INFURA_API_KEY}
function replaceInfuraID(infuraURL: string) {
  return infuraURL.replace("{INFURA_API_KEY}", process.env.INFURA_ID || "");
}
function getBlockscoutRegex(blockscoutPrefix = "") {
  return BLOCKSCOUT_REGEX.replace("${BLOCKSCOUT_PREFIX}", blockscoutPrefix);
}

// api?module=contract&action=getcontractcreation&contractaddresses=\${ADDRESS}&apikey=
// For chains with the new Etherscan api that has contract creator tx hash endpoint
function generateEtherscanCreatorTxAPI(chainId: string) {
  return (
    etherscanAPIs[chainId].apiURL +
    ETHERSCAN_API_SUFFIX +
    etherscanAPIs[chainId].apiKey
  );
}

const sourcifyChainsExtensions: SourcifyChainsExtensionsObject = {
  "1": {
    // Ethereum Mainnet
    supported: true,
    monitored: true,
    contractFetchAddress: generateEtherscanCreatorTxAPI("1"),
    rpc: buildAlchemyAndCustomRpcURLs("mainnet", "eth", true),
  },
  "4": {
    // Ethereum Rinkeby Testnet
    supported: true,
    monitored: true,
    contractFetchAddress: "https://rinkeby.etherscan.io/" + ETHERSCAN_SUFFIX,
    rpc: buildAlchemyAndCustomRpcURLs("rinkeby", "eth", true),
    txRegex: ETHERSCAN_REGEX,
  },
  "5": {
    // Ethereum Goerli Testnet
    supported: true,
    monitored: true,
    contractFetchAddress: generateEtherscanCreatorTxAPI("5"),
    rpc: buildAlchemyAndCustomRpcURLs("goerli", "eth", true),
  },
  "11155111": {
    // Ethereum Sepolia Testnet
    supported: true,
    monitored: true,
    rpc: buildAlchemyAndCustomRpcURLs("sepolia", "eth", true).concat(
      "https://rpc.sepolia.org"
    ),
    contractFetchAddress: generateEtherscanCreatorTxAPI("11155111"),
  },
  "51": {
    supported: true,
    monitored: false,
    contractFetchAddress: "https://apothem.blocksscan.io/" + BLOCKSSCAN_SUFFIX,
  },
  "56": {
    supported: true,
    monitored: false,
    contractFetchAddress: generateEtherscanCreatorTxAPI("56"),
  },
  "77": {
    supported: true,
    monitored: true,
    contractFetchAddress:
      "https://blockscout.com/poa/sokol/" + BLOCKSCOUT_SUFFIX,
    txRegex: getBlockscoutRegex("/poa/sokol"),
  },
  "82": {
    // Meter Mainnet
    supported: true,
    monitored: true,
    contractFetchAddress: "https://api.meter.io:8000/" + METER_SUFFIX,
  },
  "83": {
    // Meter Testnet
    supported: true,
    monitored: true,
    contractFetchAddress: "https://api.meter.io:4000/" + METER_SUFFIX,
  },
  "97": {
    supported: true,
    monitored: false,
    contractFetchAddress: "https://testnet.bscscan.com/" + ETHERSCAN_SUFFIX,
    txRegex: ETHERSCAN_REGEX,
  },
  "100": {
    supported: true,
    monitored: true,
    contractFetchAddress:
      "https://blockscout.com/xdai/mainnet/" + BLOCKSCOUT_SUFFIX,
    txRegex: getBlockscoutRegex("/xdai/mainnet"),
  },
  "300": {
    supported: true,
    monitored: false,
    contractFetchAddress:
      "https://blockscout.com/xdai/optimism/" + BLOCKSCOUT_SUFFIX,
    txRegex: getBlockscoutRegex("/xdai/optimism"),
  },
  "137": {
    supported: true,
    monitored: true,
    contractFetchAddress: generateEtherscanCreatorTxAPI("137"),
    rpc: buildAlchemyAndCustomRpcURLs("mainnet", "polygon"),
  },
  "534": {
    supported: true,
    monitored: false,
    contractFetchAddress: "https://candleexplorer.com/" + BLOCKSCOUT_SUFFIX,
    txRegex: getBlockscoutRegex(),
  },
  "42220": {
    supported: true,
    monitored: false,
    contractFetchAddress:
      "https://explorer.celo.org/mainnet/" + BLOCKSCOUT_SUFFIX,
    txRegex: getBlockscoutRegex("/mainnet"),
  },
  "44787": {
    supported: true,
    monitored: false,
    contractFetchAddress:
      "https://explorer.celo.org/alfajores/" + BLOCKSCOUT_SUFFIX,
    txRegex: getBlockscoutRegex("/alfajores"),
  },
  "62320": {
    supported: true,
    monitored: false,
    contractFetchAddress:
      "https://baklava-blockscout.celo-testnet.org/" + BLOCKSCOUT_SUFFIX,
    txRegex: getBlockscoutRegex(),
  },
  "80001": {
    supported: true,
    monitored: true,
    contractFetchAddress: "https://mumbai.polygonscan.com/" + ETHERSCAN_SUFFIX,
    rpc: buildAlchemyAndCustomRpcURLs("mumbai", "polygon"),
    txRegex: ETHERSCAN_REGEX,
  },
  "42161": {
    // Arbitrum One Mainnet
    supported: true,
    monitored: true,
    contractFetchAddress: generateEtherscanCreatorTxAPI("42161"),
    rpc: buildAlchemyAndCustomRpcURLs("mainnet", "arb"),
  },
  "421613": {
    // Arbitrum Goerli Testnet
    supported: true,
    monitored: true,
    contractFetchAddress: generateEtherscanCreatorTxAPI("421613"),
    rpc: buildAlchemyAndCustomRpcURLs("goerli", "arb"),
  },
  "43113": {
    // Avalanche Fuji Testnet
    supported: true,
    monitored: false,
    contractFetchAddress: "https://testnet.snowtrace.io/" + ETHERSCAN_SUFFIX,
    txRegex: ETHERSCAN_REGEX,
  },
  "43114": {
    // Avalanche C-Chain Mainnet
    supported: true,
    monitored: false,
    contractFetchAddress: generateEtherscanCreatorTxAPI("43114"),
  },
  "57": {
    supported: true,
    monitored: false,
    contractFetchAddress: "https://explorer.syscoin.org/" + BLOCKSCOUT_SUFFIX,
    txRegex: getBlockscoutRegex(),
  },
  "5700": {
    supported: true,
    monitored: false,
    contractFetchAddress: "https://tanenbaum.io/" + BLOCKSCOUT_SUFFIX,
    txRegex: getBlockscoutRegex(),
  },
  "40": {
    supported: true,
    monitored: false,
    contractFetchAddress: "https://mainnet.telos.net/" + TELOS_SUFFIX,
  },
  "41": {
    supported: true,
    monitored: false,
    contractFetchAddress: "https://testnet.telos.net/" + TELOS_SUFFIX,
  },
  "8": {
    supported: true,
    monitored: false,
    contractFetchAddress: "https://ubiqscan.io/" + ETHERSCAN_SUFFIX,
    txRegex: ETHERSCAN_REGEX,
  },
  "311752642": {
    supported: true,
    monitored: false,
    contractFetchAddress:
      "https://mainnet-explorer.oneledger.network/" + BLOCKSCOUT_SUFFIX,
    rpc: ["https://mainnet-rpc.oneledger.network"],
    txRegex: getBlockscoutRegex(),
  },
  "4216137055": {
    supported: true,
    monitored: false,
    contractFetchAddress:
      "https://frankenstein-explorer.oneledger.network/" + BLOCKSCOUT_SUFFIX,
    txRegex: getBlockscoutRegex(),
  },
  "10": {
    // Optimism Mainnet
    supported: true,
    monitored: true,
    contractFetchAddress: generateEtherscanCreatorTxAPI("10"),
    rpc: buildAlchemyAndCustomRpcURLs("mainnet", "opt"),
  },
  "420": {
    // Optimism Goerli
    supported: true,
    monitored: true,
    contractFetchAddress:
      "https://blockscout.com/optimism/goerli/" + BLOCKSCOUT_SUFFIX,
    txRegex: getBlockscoutRegex("/optimism/goerli"),
    rpc: buildAlchemyAndCustomRpcURLs("goerli", "opt"),
  },
  "28": {
    supported: true,
    monitored: true,
    contractFetchAddress:
      "https://blockexplorer.rinkeby.boba.network/" + BLOCKSCOUT_SUFFIX,
    txRegex: getBlockscoutRegex(),
  },
  "288": {
    supported: true,
    monitored: true,
    contractFetchAddress:
      "https://blockexplorer.boba.network/" + BLOCKSCOUT_SUFFIX,
    txRegex: getBlockscoutRegex(),
  },
  "106": {
    supported: true,
    monitored: false,
    contractFetchAddress: "https://evmexplorer.velas.com/" + BLOCKSCOUT_SUFFIX,
    txRegex: getBlockscoutRegex(),
  },
  "1313161554": {
    supported: true,
    monitored: false,
    contractFetchAddress:
      "https://explorer.mainnet.aurora.dev/" + BLOCKSCOUT_SUFFIX,
    txRegex: getBlockscoutRegex(),
  },
  "1313161555": {
    supported: true,
    monitored: false,
    contractFetchAddress:
      "https://explorer.testnet.aurora.dev/" + BLOCKSCOUT_SUFFIX,
    txRegex: getBlockscoutRegex(),
  },
  "1284": {
    // Moonbeam
    supported: true,
    monitored: false,
    contractFetchAddress: generateEtherscanCreatorTxAPI("1284"),
  },
  "1285": {
    // Moonriver
    supported: true,
    monitored: false,
    contractFetchAddress: generateEtherscanCreatorTxAPI("1285"),
  },
  "1287": {
    // Moonbase
    supported: true,
    monitored: false,
  },
  "11297108109": {
    // Palm
    supported: true,
    monitored: false,
    contractFetchAddress: "https://explorer.palm.io/" + BLOCKSCOUT_SUFFIX,
    txRegex: getBlockscoutRegex(),
    rpc: [
      replaceInfuraID("https://palm-mainnet.infura.io/v3/{INFURA_API_KEY}"),
    ],
  },
  "11297108099": {
    // Palm Testnet
    supported: true,
    monitored: false,
    contractFetchAddress: "https://explorer.palm-uat.xyz/" + BLOCKSCOUT_SUFFIX,
    txRegex: getBlockscoutRegex(),
    rpc: [
      replaceInfuraID("https://palm-testnet.infura.io/v3/{INFURA_API_KEY}"),
    ],
  },
  "122": {
    // Fuse Mainnet
    supported: true,
    monitored: false,
    contractFetchAddress: "https://explorer.fuse.io/" + BLOCKSCOUT_SUFFIX,
    txRegex: getBlockscoutRegex(),
  },
  "43": {
    // Darwinia Pangolin Testnet
    supported: true,
    monitored: false,
  },
  "44": {
    // Darwinia Crab Mainnet
    supported: true,
    monitored: false,
  },
  "9000": {
    // Evmos Testnet
    supported: true,
    monitored: false,
    contractFetchAddress: "https://evm.evmos.dev/" + BLOCKSCOUT_SUFFIX,
    txRegex: getBlockscoutRegex(),
  },
  "9001": {
    // Evmos Mainnet
    supported: true,
    monitored: false,
    contractFetchAddress: "https://evm.evmos.org/" + BLOCKSCOUT_SUFFIX,
    txRegex: getBlockscoutRegex(),
  },
  "62621": {
    // MultiVAC Mainnet
    supported: true,
    monitored: false,
  },
  "11111": {
    // WAGMI Testnet
    supported: true,
    monitored: false,
    contractFetchAddress:
      `https://glacier-api.avax.network/v1/chains/11111/` +
      AVALANCHE_SUBNET_SUFFIX,
  },
  "192837465": {
    // Gather Mainnet
    supported: true,
    monitored: false,
    contractFetchAddress:
      "https://explorer.gather.network/" + BLOCKSCOUT_SUFFIX,
    txRegex: getBlockscoutRegex(),
  },
  "486217935": {
    // Gather Devnet
    supported: true,
    monitored: false,
    contractFetchAddress:
      "https://devnet-explorer.gather.network/" + BLOCKSCOUT_SUFFIX,
    txRegex: getBlockscoutRegex(),
  },
  "356256156": {
    // Gather Testnet
    supported: true,
    monitored: false,
    contractFetchAddress:
      "https://testnet-explorer.gather.network/" + BLOCKSCOUT_SUFFIX,
    txRegex: getBlockscoutRegex(),
  },
  "335": {
    // DFK Chain Testnet
    supported: true,
    monitored: false,
    contractFetchAddress:
      `https://glacier-api.avax.network/v1/chains/335/` +
      AVALANCHE_SUBNET_SUFFIX,
  },
  "53935": {
    // DFK Chain Mainnet
    supported: true,
    monitored: false,
    contractFetchAddress:
      `https://glacier-api.avax.network/v1/chains/53935/` +
      AVALANCHE_SUBNET_SUFFIX,
  },
  "73799": {
    // Energy Web Volta Testnet
    supported: true,
    monitored: false,
    contractFetchAddress:
      "https://volta-explorer.energyweb.org/" + BLOCKSCOUT_SUFFIX,
    txRegex: getBlockscoutRegex(),
  },
  "246": {
    // Energy Web Chain
    supported: true,
    monitored: false,
    contractFetchAddress: "https://explorer.energyweb.org/" + BLOCKSCOUT_SUFFIX,
    txRegex: getBlockscoutRegex(),
  },
  "71401": {
    // Godwoken testnet v1.1
    supported: true,
    monitored: false,
    contractFetchAddress:
      "https://gw-testnet-explorer.nervosdao.community/" + BLOCKSCOUT_SUFFIX,
    txRegex: getBlockscoutRegex(),
  },
  "71402": {
    // Godwoken mainnet v1.1
    supported: true,
    monitored: false,
    contractFetchAddress:
      "https://gw-mainnet-explorer.nervosdao.community/" + BLOCKSCOUT_SUFFIX,
    txRegex: getBlockscoutRegex(),
  },
  "432201": {
    // Dexalot Testnet
    supported: true,
    monitored: false,
    contractFetchAddress:
      `https://glacier-api.avax.network/v1/chains/432201/` +
      AVALANCHE_SUBNET_SUFFIX,
  },
  "432204": {
    // Dexalot Mainnet
    supported: true,
    monitored: false,
    contractFetchAddress:
      `https://glacier-api.avax.network/v1/chains/432204/` +
      AVALANCHE_SUBNET_SUFFIX,
  },
  "103090": {
    // Crystaleum Mainnet
    supported: true,
    monitored: false,
    contractFetchAddress: "https://scan.crystaleum.org/" + BLOCKSCOUT_SUFFIX,
    txRegex: getBlockscoutRegex(),
  },
  "420666": {
    // Kekchain Testnet (kektest)
    supported: true,
    monitored: false,
    contractFetchAddress:
      "https://testnet-explorer.kekchain.com/" + BLOCKSCOUT_SUFFIX,
    txRegex: getBlockscoutRegex(),
  },
  "420420": {
    // Kekchain Main Net (kekistan)
    supported: true,
    monitored: false,
    contractFetchAddress:
      "https://mainnet-explorer.kekchain.com/" + BLOCKSCOUT_SUFFIX,
    txRegex: getBlockscoutRegex(),
  },
  "7700": {
    // Canto Mainnet
    supported: true,
    monitored: false,
    contractFetchAddress: "https://tuber.build/" + BLOCKSCOUT_SUFFIX,
    txRegex: getBlockscoutRegex(),
  },
  "99": {
    // POA Network Core
    supported: true,
    monitored: false,
    contractFetchAddress:
      "https://blockscout.com/poa/core/" + BLOCKSCOUT_SUFFIX,
    txRegex: getBlockscoutRegex("/poa/core"),
    rpc: ["https://core.poa.network"],
  },
  "592": {
    // Astar (EVM)
    supported: true,
    monitored: false,
    contractFetchAddress: "https://blockscout.com/astar/" + BLOCKSCOUT_SUFFIX,
    txRegex: getBlockscoutRegex("/astar"),
  },
  "10200": {
    // Gnosis Chiado Testnet
    supported: true,
    monitored: false,
    contractFetchAddress:
      "https://blockscout.chiadochain.net/" + BLOCKSCOUT_SUFFIX,
    txRegex: getBlockscoutRegex(),
  },
  "1001": {
    // Klaytn Testnet Baobab
    supported: true,
    monitored: false,
    contractFetchAddress:
      "https://klaytn-testnet.blockscout.com/" + BLOCKSCOUT_SUFFIX,
    txRegex: getBlockscoutRegex(),
  },
  "8217": {
    // Klaytn Mainnet Cypress
    supported: true,
    monitored: false,
    contractFetchAddress:
      "https://klaytn-mainnet.blockscout.com/" + BLOCKSCOUT_SUFFIX,
    txRegex: getBlockscoutRegex(),
  },
  "336": {
    // Shiden (EVM)
    supported: true,
    monitored: false,
    contractFetchAddress: "https://blockscout.com/shiden/" + BLOCKSCOUT_SUFFIX,
    txRegex: getBlockscoutRegex("/shiden"),
  },
  "28528": {
    // Optimism Bedrock: Goerli Alpha Testnet
    supported: true,
    monitored: false,
    contractFetchAddress:
      "https://blockscout.com/optimism/bedrock-alpha/" + BLOCKSCOUT_SUFFIX,
    txRegex: getBlockscoutRegex("/optimism/bedrock-alpha"),
  },
  "7001": {
    // ZetaChain: Athens Testnet
    supported: true,
    monitored: false,
    contractFetchAddress:
      "https://blockscout.athens2.zetachain.com/" + BLOCKSCOUT_SUFFIX,
    txRegex: getBlockscoutRegex(),
  },
  "42262": {
    // Oasis Emerald Mainnet
    supported: true,
    monitored: false,
    contractFetchAddress:
      "https://explorer.emerald.oasis.dev/" + BLOCKSCOUT_SUFFIX,
    txRegex: getBlockscoutRegex(),
  },
  "42261": {
    // Oasis Emerald Testnet
    supported: true,
    monitored: false,
    contractFetchAddress:
      "https://testnet.explorer.emerald.oasis.dev/" + BLOCKSCOUT_SUFFIX,
    txRegex: getBlockscoutRegex(),
  },
  "23294": {
    // Oasis Sapphire Mainnet
    supported: true,
    monitored: false,
    contractFetchAddress:
      "https://explorer.sapphire.oasis.io/" + BLOCKSCOUT_SUFFIX,
    txRegex: getBlockscoutRegex(),
  },
  "23295": {
    // Oasis Sapphire Testnet
    supported: true,
    monitored: false,
    contractFetchAddress:
      "https://testnet.explorer.sapphire.oasis.dev/" + BLOCKSCOUT_SUFFIX,
    txRegex: getBlockscoutRegex(),
  },
  "19": {
    //  Songbird Canary Network
    supported: true,
    monitored: false,
    contractFetchAddress:
      "https://songbird-explorer.flare.network/" + BLOCKSCOUT_SUFFIX,
    rpc: ["https://songbird-api.flare.network/ext/C/rpc"],
    txRegex: getBlockscoutRegex(),
  },
  "14": {
    // Flare Mainnet
    supported: true,
    monitored: false,
    contractFetchAddress:
      "https://flare-explorer.flare.network/" + BLOCKSCOUT_SUFFIX,
    rpc: ["https://flare-api.flare.network/ext/C/rpc"],
    txRegex: getBlockscoutRegex(),
  },
  "2047": {
    // Stratos Testnet
    supported: true,
    monitored: false,
    contractFetchAddress:
      "https://web3-testnet-explorer.thestratos.org/" + BLOCKSCOUT_SUFFIX,
    rpc: ["https://web3-testnet-rpc.thestratos.org"],
    txRegex: getBlockscoutRegex(),
  },
  "641230": {
    // Bear Network Chain Mainnet
    supported: true,
    monitored: false,
    contractFetchAddress:
      "https://brnkscan.bearnetwork.net/" + BLOCKSCOUT_SUFFIX,
    rpc: ["https://brnkc-mainnet.bearnetwork.net"],
    txRegex: getBlockscoutRegex(),
  },
  "84531": {
    // Base Goerli Testnet
    supported: true,
    monitored: true,
    contractFetchAddress: "https://goerli.basescan.org/" + ETHERSCAN_SUFFIX,
    txRegex: ETHERSCAN_REGEX,
  },
  "888": {
    // Wanchain Mainnet
    supported: true,
    monitored: false,
    txRegex: ETHERSCAN_REGEX,
  },
  "999": {
    // Wanchain Testnet
    supported: true,
    monitored: false,
    txRegex: ETHERSCAN_REGEX,
  },
<<<<<<< HEAD
  "7672": {
    // The Root Network Porcini (Testnet)
    supported: true,
    monitored: false,
    contractFetchAddress: "https://explorer.rootnet.cloud/" + ETHERSCAN_SUFFIX,
=======
  "7668": {
    // The Root Network Mainnet
    supported: true,
    monitored: false,
    contractFetchAddress: "https://explorer.rootnet.live/" + ETHERSCAN_SUFFIX,
    txRegex: ETHERSCAN_REGEX,
  },
  "421611": {
    // Arbitrum Rinkeby Testnet
    supported: false,
    monitored: false,
    graphQLFetchAddress: "https://rinkeby-indexer.arbitrum.io/graphql",
    rpc: buildAlchemyAndCustomRpcURLs("rinkeby", "arb"),
  },
  "69": {
    supported: false,
    monitored: false,
    contractFetchAddress:
      "https://kovan-optimistic.etherscan.io/" + ETHERSCAN_SUFFIX,
    txRegex: ETHERSCAN_REGEX,
    rpc: buildAlchemyAndCustomRpcURLs("kovan", "opt"),
  },
  "42": {
    supported: false,
    monitored: false,
    contractFetchAddress: "https://kovan.etherscan.io/" + ETHERSCAN_SUFFIX,
    rpc: buildAlchemyAndCustomRpcURLs("kovan", "eth"),
    txRegex: ETHERSCAN_REGEX,
  },
  "3": {
    supported: false,
    monitored: false,
    contractFetchAddress: "https://ropsten.etherscan.io/" + ETHERSCAN_SUFFIX,
    rpc: buildAlchemyAndCustomRpcURLs("ropsten", "eth"),
>>>>>>> 2c54874d
    txRegex: ETHERSCAN_REGEX,
  },
};

const sourcifyChainsMap: SourcifyChainMap = {};

// Add test chains too if testing
if (process.env.TESTING == "true") {
  for (const chain of TEST_CHAINS) {
    sourcifyChainsMap[chain.chainId.toString()] = chain;
  }
}

// iterate over chainid.network's chains.json file and get the chains included in sourcify.
// Merge the chains.json object with the values from sourcify-chains.ts
// Must iterate over all chains because it's not a mapping but an array.
for (const i in allChains) {
  const chain = allChains[i];
  const chainId = chain.chainId;
  if (chainId in sourcifyChainsMap) {
    const err = `Corrupt chains file (chains.json): multiple chains have the same chainId: ${chainId}`;
    throw new Error(err);
  }

  if (chainId in sourcifyChainsExtensions) {
    const sourcifyExtension = sourcifyChainsExtensions[chainId];
    const sourcifyChain = { ...chain, ...sourcifyExtension } as SourcifyChain;
    sourcifyChainsMap[chainId] = sourcifyChain;
  }
}

const sourcifyChainsArray = getSortedChainsArray(sourcifyChainsMap);
const supportedChainsArray = sourcifyChainsArray.filter(
  (chain) => chain.supported
);
// convert supportedChainArray to a map where the key is the chainId
const supportedChainsMap = supportedChainsArray.reduce(
  (map, chain) => ((map[chain.chainId.toString()] = chain), map),
  <SourcifyChainMap>{}
);
const monitoredChainArray = sourcifyChainsArray.filter(
  (chain) => chain.monitored
);
// convert monitoredChainArray to a map where the key is the chainId
const monitoredChainsMap = monitoredChainArray.reduce(
  (map, chain) => ((map[chain.chainId.toString()] = chain), map),
  <SourcifyChainMap>{}
);

// Gets the chainsMap, sorts the chains, returns Chain array.
export function getSortedChainsArray(
  chainMap: SourcifyChainMap
): SourcifyChain[] {
  function getPrimarySortKey(chain: any) {
    return chain.title || chain.name;
  }

  const chainsArray = Object.values(chainMap);
  // Have Ethereum chains on top.
  const ethereumChainIds = [1, 4, 5, 11155111];
  const etherumChains = ethereumChainIds.map((id) => chainMap[id]);
  // Others, sorted alphabetically
  const otherChains = chainsArray
    .filter((chain) => ![1, 4, 5, 11155111].includes(chain.chainId))
    .sort((a, b) =>
      getPrimarySortKey(a) > getPrimarySortKey(b)
        ? 1
        : getPrimarySortKey(b) > getPrimarySortKey(a)
        ? -1
        : 0
    );

  const sortedChains = etherumChains.concat(otherChains);
  return sortedChains;
}

/**
 * To check if a chain is supported for verification.
 * Note that there might be chains not supported for verification anymore but still exist as a SourcifyChain e.g. Ropsten.
 */
export function checkSupportedChainId(chain: string): string {
  if (!(chain in sourcifyChainsMap && sourcifyChainsMap[chain].supported)) {
    throw new Error(`Chain ${chain} not supported for verification!`);
  }

  return chain;
}

/**
 * To check if a chain exists as a SourcifyChain.
 * Note that there might be chains not supported for verification anymore but still exist as a SourcifyChain e.g. Ropsten.
 */
export function checkChainId(chain: string): string {
  if (!(chain in sourcifyChainsMap && sourcifyChainsMap[chain])) {
    throw new Error(`Chain ${chain} not supported!`);
  }

  return chain;
}

export {
  sourcifyChainsMap,
  sourcifyChainsArray,
  supportedChainsMap,
  supportedChainsArray,
  monitoredChainsMap,
  monitoredChainArray,
  TEST_CHAINS as testChainArray,
};<|MERGE_RESOLUTION|>--- conflicted
+++ resolved
@@ -711,18 +711,18 @@
     monitored: false,
     txRegex: ETHERSCAN_REGEX,
   },
-<<<<<<< HEAD
+  "7668": {
+    // The Root Network Mainnet
+    supported: true,
+    monitored: false,
+    contractFetchAddress: "https://explorer.rootnet.live/" + ETHERSCAN_SUFFIX,
+    txRegex: ETHERSCAN_REGEX,
+  },
   "7672": {
     // The Root Network Porcini (Testnet)
     supported: true,
     monitored: false,
     contractFetchAddress: "https://explorer.rootnet.cloud/" + ETHERSCAN_SUFFIX,
-=======
-  "7668": {
-    // The Root Network Mainnet
-    supported: true,
-    monitored: false,
-    contractFetchAddress: "https://explorer.rootnet.live/" + ETHERSCAN_SUFFIX,
     txRegex: ETHERSCAN_REGEX,
   },
   "421611": {
@@ -752,7 +752,6 @@
     monitored: false,
     contractFetchAddress: "https://ropsten.etherscan.io/" + ETHERSCAN_SUFFIX,
     rpc: buildAlchemyAndCustomRpcURLs("ropsten", "eth"),
->>>>>>> 2c54874d
     txRegex: ETHERSCAN_REGEX,
   },
 };
