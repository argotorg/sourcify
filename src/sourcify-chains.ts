--- conflicted
+++ resolved
@@ -874,20 +874,19 @@
       `https://glacier-api.avax.network/v1/chains/6119/` +
       AVALANCHE_SUBNET_SUFFIX,
   },
-<<<<<<< HEAD
+  "2222": {
+    // Kava EVM
+    supported: true,
+    monitored: false,
+    contractFetchAddress: "https://explorer.kava.io/" + BLOCKSCOUT_SUFFIX,
+    txRegex: getBlockscoutRegex(),
+  },
   "2221": {
     // Kava EVM Testnet
     supported: true,
     monitored: false,
     contractFetchAddress:
       "https://explorer.testnet.kava.io/" + BLOCKSCOUT_SUFFIX,
-=======
-  "2222": {
-    // Kava EVM
-    supported: true,
-    monitored: false,
-    contractFetchAddress: "https://explorer.kava.io/" + BLOCKSCOUT_SUFFIX,
->>>>>>> fb163a89
     txRegex: getBlockscoutRegex(),
   },
 };
