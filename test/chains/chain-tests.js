--- conflicted
+++ resolved
@@ -1081,7 +1081,6 @@
     "shared/1_Storage.metadata.json"
   );
 
-<<<<<<< HEAD
   // Amplify Subnet
   verifyContract(
     "0xB19f81cA2141ACd6F2Cc39bAFAD2a613bC4c9592",
@@ -1089,14 +1088,14 @@
     "Amplify Subnet",
     [],
     "78430/multicall3.metadata.json"
-=======
+   );
+  
   verifyContract(
     "0x4956f15efdc3dc16645e90cc356eafa65ffc65ec",
     "4337",
     "Beam Subnet",
     [],
     "4337/multicall.metadata.json"
->>>>>>> 6ae137ef
   );
 
   // Finally check if all the "supported: true" chains have been tested
