--- conflicted
+++ resolved
@@ -1230,37 +1230,42 @@
     "shared/withImmutables.metadata.json"
   );
 
-<<<<<<< HEAD
   // Songbird Canary Network
   verifyContract(
     "0x024829b4A91fB78437A854380c89A3fFc966c2D1",
     "19",
     "Songbird Canary Network",
-=======
+    ["shared/1_Storage.sol"],
+    "shared/1_Storage.metadata.json"
+  );
+  verifyContractWithImmutables(
+    "0x5Ae4d53004Fd1C1E0C037998E9644fFB0f9A87a9",
+    "19",
+    "Songbird Canary Network",
+    ["uint256"],
+    [123],
+    ["shared/WithImmutables.sol"],
+    "shared/withImmutables.metadata.json"
+   );
+  
   // Flare Mainnet
   verifyContract(
     "0xbBc2EdeDc9d2d97970eE20d0Dc7216216a27e635",
     "14",
     "Flare Mainnet",
->>>>>>> fcf7f0cc
-    ["shared/1_Storage.sol"],
-    "shared/1_Storage.metadata.json"
-  );
-  verifyContractWithImmutables(
-<<<<<<< HEAD
-    "0x5Ae4d53004Fd1C1E0C037998E9644fFB0f9A87a9",
-    "19",
-    "Songbird Canary Network",
-=======
+    ["shared/WithImmutables.sol"],
+    "shared/withImmutables.metadata.json"
+   );  
+  verifyContractWithImmutables(
     "0x05CD7A6fF8E00f8a0c081c182Ec7a2DA3458946e",
     "14",
     "Flare Mainnet",
->>>>>>> fcf7f0cc
     ["uint256"],
     [123],
     ["shared/WithImmutables.sol"],
     "shared/withImmutables.metadata.json"
-  );
+   );
+
 
   //////////////////////
   // Helper functions //
