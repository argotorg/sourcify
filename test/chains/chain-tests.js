--- conflicted
+++ resolved
@@ -709,9 +709,24 @@
     ["shared/WithImmutables.sol"],
     "shared/withImmutables.metadata.json"
   );
-<<<<<<< HEAD
-   // Evmos Testnet
-   verifyContract(
+  // Darwinia Pangolin Testnet
+  verifyContract(
+    "0x7de04a7596958D44baB52F4e5D0c9e79cB16ef8B",
+    "43",
+    "Darwinia Pangolin Testnet",
+    ["shared/1_Storage.sol"],
+    "shared/1_Storage.metadata.json"
+  );
+  // Darwinia Crab Mainnet
+  verifyContract(
+    "0xE0E78187F01E026bdD0bd901e5Ae2e10C022366D",
+    "44",
+    "Darwinia Pangolin Testnet",
+    ["shared/1_Storage.sol"],
+    "shared/1_Storage.metadata.json"
+  );
+    // Evmos Testnet
+    verifyContract(
     "0x4edd809c779cC6aC80882215f499E5FdF90D8Be7",
     "9000",
     "Evmos Testnet",
@@ -726,23 +741,6 @@
     [1],
     ["shared/WithImmutables.sol"],
     "shared/withImmutables.metadata.json"
-=======
-  // Darwinia Pangolin Testnet
-  verifyContract(
-    "0x7de04a7596958D44baB52F4e5D0c9e79cB16ef8B",
-    "43",
-    "Darwinia Pangolin Testnet",
-    ["shared/1_Storage.sol"],
-    "shared/1_Storage.metadata.json"
-  );
-  // Darwinia Crab Mainnet
-  verifyContract(
-    "0xE0E78187F01E026bdD0bd901e5Ae2e10C022366D",
-    "44",
-    "Darwinia Pangolin Testnet",
-    ["shared/1_Storage.sol"],
-    "shared/1_Storage.metadata.json"
->>>>>>> 0849acb4
   );
   //////////////////////
   // Helper functions //
